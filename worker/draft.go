/*
 * Copyright (C) 2017 Dgraph Labs, Inc. and Contributors
 *
 * This program is free software: you can redistribute it and/or modify
 * it under the terms of the GNU Affero General Public License as published by
 * the Free Software Foundation, either version 3 of the License, or
 * (at your option) any later version.
 *
 * This program is distributed in the hope that it will be useful,
 * but WITHOUT ANY WARRANTY; without even the implied warranty of
 * MERCHANTABILITY or FITNESS FOR A PARTICULAR PURPOSE.  See the
 * GNU Affero General Public License for more details.
 *
 * You should have received a copy of the GNU Affero General Public License
 * along with this program.  If not, see <http://www.gnu.org/licenses/>.
 */

package worker

import (
	"bytes"
	"encoding/binary"
	"fmt"
	"log"
	"math/rand"
	"sync"
	"time"

	"github.com/coreos/etcd/raft"
	"github.com/coreos/etcd/raft/raftpb"
	"golang.org/x/net/context"
	"golang.org/x/net/trace"

	"github.com/dgraph-io/dgraph/posting"
	"github.com/dgraph-io/dgraph/protos"
	"github.com/dgraph-io/dgraph/raftwal"
	"github.com/dgraph-io/dgraph/schema"
	"github.com/dgraph-io/dgraph/types"
	"github.com/dgraph-io/dgraph/x"
)

const (
	errorNodeIDExists = "Error Node ID already exists in the cluster"
)

type peerPoolEntry struct {
	addr string
	// An owning reference to a pool for this peer (or nil if self-peer).
	poolOrNil *pool
}

// peerPool stores the peers per node and the addresses corresponding to them.
// We then use pool() to get an active connection to those addresses.
type peerPool struct {
	sync.RWMutex
	peers map[uint64]peerPoolEntry
}

// TODO: Return *pool instead, where appropriate.
func (p *peerPool) get(id uint64) (string, bool) {
	p.RLock()
	defer p.RUnlock()
	ret, ok := p.peers[id]
	return ret.addr, ok
}

func (p *peerPool) set(id uint64, addr string, pl *pool) {
	p.Lock()
	defer p.Unlock()
	if old, ok := p.peers[id]; ok {
		if old.poolOrNil != nil {
			pools().release(old.poolOrNil)
		}
	}
	p.peers[id] = peerPoolEntry{addr, pl}
}

type proposalCtx struct {
	ch  chan error
	ctx context.Context
}

type proposals struct {
	sync.RWMutex
	ids map[uint32]*proposalCtx
}

func (p *proposals) Store(pid uint32, pctx *proposalCtx) bool {
	p.Lock()
	defer p.Unlock()
	if _, has := p.ids[pid]; has {
		return false
	}
	p.ids[pid] = pctx
	return true
}

func (p *proposals) Ctx(pid uint32) (context.Context, bool) {
	p.RLock()
	defer p.RUnlock()
	if pd, has := p.ids[pid]; has {
		return pd.ctx, true
	}
	return nil, false
}

func (p *proposals) Done(pid uint32, err error) {
	p.Lock()
	pd, has := p.ids[pid]
	if has {
		delete(p.ids, pid)
	}
	p.Unlock()
	if !has {
		return
	}
	pd.ch <- err
}

func (p *proposals) Has(pid uint32) bool {
	p.RLock()
	defer p.RUnlock()
	_, has := p.ids[pid]
	return has
}

type sendmsg struct {
	to   uint64
	data []byte
}

type node struct {
	x.SafeMutex

	// SafeMutex is for fields which can be changed after init.
	_confState *raftpb.ConfState
	_raft      raft.Node

	// Fields which are never changed after init.
	cfg         *raft.Config
	applyCh     chan raftpb.Entry
	ctx         context.Context
	stop        chan struct{} // to send the stop signal to Run
	done        chan struct{} // to check whether node is running or not
	gid         uint32
	id          uint64
	messages    chan sendmsg
	peers       peerPool
	props       proposals
	raftContext *protos.RaftContext
	store       *raft.MemoryStorage
	wal         *raftwal.Wal

	canCampaign bool
	// applied is used to keep track of the applied RAFT proposals.
	// The stages are proposed -> committed (accepted by cluster) ->
	// applied (to PL) -> synced (to RocksDB).
	applied x.WaterMark
}

// SetRaft would set the provided raft.Node to this node.
// It would check fail if the node is already set.
func (n *node) SetRaft(r raft.Node) {
	n.Lock()
	defer n.Unlock()
	x.AssertTrue(n._raft == nil)
	n._raft = r
}

// Raft would return back the raft.Node stored in the node.
func (n *node) Raft() raft.Node {
	n.RLock()
	defer n.RUnlock()
	return n._raft
}

// SetConfState would store the latest ConfState generated by ApplyConfChange.
func (n *node) SetConfState(cs *raftpb.ConfState) {
	n.Lock()
	defer n.Unlock()
	n._confState = cs
}

// ConfState would return the latest ConfState stored in node.
func (n *node) ConfState() *raftpb.ConfState {
	n.RLock()
	defer n.RUnlock()
	return n._confState
}

func newNode(gid uint32, id uint64, myAddr string) *node {
	fmt.Printf("Node with GroupID: %v, ID: %v\n", gid, id)

	peers := peerPool{
		peers: make(map[uint64]peerPoolEntry),
	}
	props := proposals{
		ids: make(map[uint32]*proposalCtx),
	}

	store := raft.NewMemoryStorage()
	rc := &protos.RaftContext{
		Addr:  myAddr,
		Group: gid,
		Id:    id,
	}

	n := &node{
		ctx:   context.Background(),
		id:    id,
		gid:   gid,
		store: store,
		cfg: &raft.Config{
			ID:              id,
			ElectionTick:    10,
			HeartbeatTick:   1,
			Storage:         store,
			MaxSizePerMsg:   4096,
			MaxInflightMsgs: 256,
		},
		applyCh:     make(chan raftpb.Entry, numPendingMutations),
		peers:       peers,
		props:       props,
		raftContext: rc,
		messages:    make(chan sendmsg, 1000),
		stop:        make(chan struct{}),
		done:        make(chan struct{}),
	}
	n.applied = x.WaterMark{Name: fmt.Sprintf("Committed: Group %d", n.gid)}
	n.applied.Init()

	return n
}

// Never returns ("", true)
func (n *node) GetPeer(pid uint64) (string, bool) {
	return n.peers.get(pid)
}

// addr must not be empty.
func (n *node) SetPeer(pid uint64, addr string, poolOrNil *pool) {
	x.AssertTruef(addr != "", "SetPeer for peer %d has empty addr.", pid)
	n.peers.set(pid, addr, poolOrNil)
}

// Connects the node and makes its peerPool refer to the constructed pool and address
// (possibly updating ourselves from the old address.)  (Unless pid is ourselves, in which
// case this does nothing.)
func (n *node) Connect(pid uint64, addr string) {
	if pid == n.id {
		return
	}
	if paddr, ok := n.GetPeer(pid); ok && paddr == addr {
		return
	}
	p, ok := pools().connect(addr)
	if !ok {
		// TODO: Return an error instead?
		log.Printf("Peer %d claims same host as me\n", pid)
	}
	n.SetPeer(pid, addr, p)
}

func (n *node) AddToCluster(ctx context.Context, pid uint64) error {
	addr, ok := n.GetPeer(pid)
	x.AssertTruef(ok, "Unable to find conn pool for peer: %d", pid)
	rc := &protos.RaftContext{
		Addr:  addr,
		Group: n.raftContext.Group,
		Id:    pid,
	}
	rcBytes, err := rc.Marshal()
	x.Check(err)
	return n.Raft().ProposeConfChange(ctx, raftpb.ConfChange{
		ID:      pid,
		Type:    raftpb.ConfChangeAddNode,
		NodeID:  pid,
		Context: rcBytes,
	})
}

type header struct {
	proposalId uint32
	msgId      uint16
}

func (h *header) Length() int {
	return 6 // 4 bytes for proposalId, 2 bytes for msgId.
}

func (h *header) Encode() []byte {
	result := make([]byte, h.Length())
	binary.LittleEndian.PutUint32(result[0:4], h.proposalId)
	binary.LittleEndian.PutUint16(result[4:6], h.msgId)
	return result
}

func (h *header) Decode(in []byte) {
	h.proposalId = binary.LittleEndian.Uint32(in[0:4])
	h.msgId = binary.LittleEndian.Uint16(in[4:6])
}

var slicePool = sync.Pool{
	New: func() interface{} {
		return make([]byte, 256<<10)
	},
}

func (n *node) ProposeAndWait(ctx context.Context, proposal *protos.Proposal) error {
	if n.Raft() == nil {
		return x.Errorf("RAFT isn't initialized yet")
	}
	pendingProposals <- struct{}{}
	x.PendingProposals.Add(1)
	defer func() { <-pendingProposals; x.PendingProposals.Add(-1) }()
	if ctx.Err() != nil {
		return ctx.Err()
	}
	// Do a type check here if schema is present
	// In very rare cases invalid entries might pass through raft, which would
	// be persisted, we do best effort schema check while writing
	if proposal.Mutations != nil {
		for _, edge := range proposal.Mutations.Edges {
			if typ, err := schema.State().TypeOf(edge.Attr); err != nil {
				continue
			} else if err := validateAndConvert(edge, typ); err != nil {
				return err
			}
		}
		for _, schema := range proposal.Mutations.Schema {
			if err := checkSchema(schema); err != nil {
				return err
			}
		}
	}

	che := make(chan error, 1)
	pctx := &proposalCtx{
		ch:  che,
		ctx: ctx,
	}
	for {
		id := rand.Uint32()
		if n.props.Store(id, pctx) {
			proposal.Id = id
			break
		}
	}

	slice := slicePool.Get().([]byte)
	sz := proposal.Size()
	if len(slice) < sz {
		slicePool.Put(slice)
		slice = make([]byte, sz)
	}
	defer slicePool.Put(slice)

	upto, err := proposal.MarshalTo(slice)
	if err != nil {
		return err
	}

	//	we don't timeout on a mutation which has already been proposed.
	if err = n.Raft().Propose(ctx, slice[:upto]); err != nil {
		return x.Wrapf(err, "While proposing")
	}

	// Wait for the proposal to be committed.
	if proposal.Mutations != nil {
		if tr, ok := trace.FromContext(ctx); ok {
			tr.LazyPrintf("Waiting for the proposal: mutations.")
		}
	} else if proposal.Membership != nil {
		if tr, ok := trace.FromContext(ctx); ok {
			tr.LazyPrintf("Waiting for the proposal: membership update.")
		}
	} else {
		log.Fatalf("Unknown proposal")
	}

	err = <-che
	if err != nil {
		if tr, ok := trace.FromContext(ctx); ok {
			tr.LazyPrintf(err.Error())
		}
	}
	return err
}

func (n *node) send(m raftpb.Message) {
	x.AssertTruef(n.id != m.To, "Seding message to itself")
	data, err := m.Marshal()
	x.Check(err)
	if m.Type != raftpb.MsgHeartbeat && m.Type != raftpb.MsgHeartbeatResp {
		fmt.Printf("\t\tSENDING: %v %v-->%v\n", m.Type, m.From, m.To)
	}
	select {
	case n.messages <- sendmsg{to: m.To, data: data}:
		// pass
	default:
		// TODO: It's bad to fail like this.
		x.Fatalf("Unable to push messages to channel in send")
	}
}

const (
	messageBatchSoftLimit = 10000000
)

func (n *node) batchAndSendMessages() {
	batches := make(map[uint64]*bytes.Buffer)
	for {
		totalSize := 0
		sm := <-n.messages
	slurp_loop:
		for {
			var buf *bytes.Buffer
			if b, ok := batches[sm.to]; !ok {
				buf = new(bytes.Buffer)
				batches[sm.to] = buf
			} else {
				buf = b
			}
			totalSize += 4 + len(sm.data)
			x.Check(binary.Write(buf, binary.LittleEndian, uint32(len(sm.data))))
			x.Check2(buf.Write(sm.data))

			if totalSize > messageBatchSoftLimit {
				// We limit the batch size, but we aren't pushing back on
				// n.messages, because the loop below spawns a goroutine
				// to do its dirty work.  This is good because right now
				// (*node).send fails(!) if the channel is full.
				break
			}

			select {
			case sm = <-n.messages:
			default:
				break slurp_loop
			}
		}

		for to, buf := range batches {
			if buf.Len() == 0 {
				continue
			}
			data := make([]byte, buf.Len())
			copy(data, buf.Bytes())
			go n.doSendMessage(to, data)
			buf.Reset()
		}
	}
}

func (n *node) doSendMessage(to uint64, data []byte) {
	ctx, cancel := context.WithTimeout(context.Background(), time.Second)
	defer cancel()

	addr, ok := n.GetPeer(to)
	if !ok {
		return
	}
	pool, err := pools().get(addr)
	// TODO: No, don't fail like this?
	x.Check(err)
	defer pools().release(pool)
	conn := pool.Get()

	c := protos.NewWorkerClient(conn)
	p := &protos.Payload{Data: data}

	ch := make(chan error, 1)
	go func() {
		_, err = c.RaftMessage(ctx, p)
		ch <- err
	}()

	select {
	case <-ctx.Done():
		return
	case <-ch:
		// We don't need to do anything if we receive any error while sending message.
		// RAFT would automatically retry.
		return
	}
}

func (n *node) processMutation(ctx context.Context, index uint64, m *protos.Mutations) error {
	// TODO: Need to pass node and entry index.
	rv := x.RaftValue{Group: n.gid, Index: index}
	ctx = context.WithValue(ctx, "raft", rv)
	if err := runMutations(ctx, m.Edges); err != nil {
		if tr, ok := trace.FromContext(ctx); ok {
			tr.LazyPrintf(err.Error())
		}
		return err
	}
	return nil
}

func (n *node) processSchemaMutations(e raftpb.Entry, m *protos.Mutations) error {
	// TODO: Need to pass node and entry index.
	rv := x.RaftValue{Group: n.gid, Index: e.Index}
	ctx := context.WithValue(n.ctx, "raft", rv)
	if err := runSchemaMutations(ctx, m.Schema); err != nil {
		if tr, ok := trace.FromContext(n.ctx); ok {
			tr.LazyPrintf(err.Error())
		}
		return err
	}
	return nil
}

func (n *node) processMembership(index uint64, mm *protos.Membership) error {
	x.AssertTrue(n.gid == 0)

	x.Printf("group: %v Addr: %q leader: %v dead: %v\n",
		mm.GroupId, mm.Addr, mm.Leader, mm.AmDead)
	groups().applyMembershipUpdate(index, mm)
	return nil
}

func (n *node) process(index uint64, proposal *protos.Proposal, pending chan struct{}) {
	defer func() {
		n.applied.Ch <- x.Mark{Index: index, Done: true}
		posting.SyncMarkFor(n.gid).Ch <- x.Mark{Index: index, Done: true}
	}()

	pending <- struct{}{} // This will block until we can write to it.
	x.ActiveMutations.Add(1)
	defer x.ActiveMutations.Add(-1)

	var err error
	if proposal.Mutations != nil {
		var ctx context.Context
		var has bool
		if ctx, has = n.props.Ctx(proposal.Id); !has {
			ctx = n.ctx
		}
		err = n.processMutation(ctx, index, proposal.Mutations)
	} else if proposal.Membership != nil {
		err = n.processMembership(index, proposal.Membership)
	}
	n.props.Done(proposal.Id, err)
	<-pending // Release one.
}

const numPendingMutations = 10000

func (n *node) processApplyCh() {
	pending := make(chan struct{}, numPendingMutations)

	for e := range n.applyCh {
		mark := x.Mark{Index: e.Index, Done: true}

		if len(e.Data) == 0 {
			n.applied.Ch <- mark
			posting.SyncMarkFor(n.gid).Ch <- mark
			continue
		}

		if e.Type == raftpb.EntryConfChange {
			var cc raftpb.ConfChange
			cc.Unmarshal(e.Data)

			if len(cc.Context) > 0 {
				var rc protos.RaftContext
				x.Check(rc.Unmarshal(cc.Context))
				n.Connect(rc.Id, rc.Addr)
			}

			cs := n.Raft().ApplyConfChange(cc)
			n.SetConfState(cs)
			n.applied.Ch <- mark
			posting.SyncMarkFor(n.gid).Ch <- mark
			continue
		}

		x.AssertTrue(e.Type == raftpb.EntryNormal)

		// The following effort is only to apply schema in a blocking fashion.
		// Once we have a scheduler, this should go away.
		// TODO: Move the following to scheduler.

		// We derive the schema here if it's not present
		// Since raft committed logs are serialized, we can derive
		// schema here without any locking
		proposal := &protos.Proposal{}
		if err := proposal.Unmarshal(e.Data); err != nil {
			log.Fatalf("Unable to unmarshal proposal: %v %q\n", err, e.Data)
		}

		if proposal.Mutations != nil {
			// process schema mutations before
			if proposal.Mutations.Schema != nil {
				// Wait for applied watermark to reach till previous index
				// All mutations before this should use old schema and after this
				// should use new schema
				n.waitForSyncMark(n.ctx, e.Index-1)
				if err := n.processSchemaMutations(e, proposal.Mutations); err != nil {
					n.applied.Ch <- mark
					posting.SyncMarkFor(n.gid).Ch <- mark
					n.props.Done(proposal.Id, err)
					continue
				}
			}

			// stores a map of predicate and type of first mutation for each predicate
			schemaMap := make(map[string]types.TypeID)
			for _, edge := range proposal.Mutations.Edges {
				if _, ok := schemaMap[edge.Attr]; !ok {
					schemaMap[edge.Attr] = posting.TypeID(edge)
				}
			}

			for attr, storageType := range schemaMap {
				if _, err := schema.State().TypeOf(attr); err != nil {
					// Schema doesn't exist
					// Since committed entries are serialized, updateSchemaIfMissing is not
					// needed, In future if schema needs to be changed, it would flow through
					// raft so there won't be race conditions between read and update schema
					updateSchemaType(attr, storageType, e.Index, n.raftContext.Group)
				}
			}
		}

		go n.process(e.Index, proposal, pending)
	}
}

func (n *node) saveToStorage(s raftpb.Snapshot, h raftpb.HardState,
	es []raftpb.Entry) {
	if !raft.IsEmptySnap(s) {
		le, err := n.store.LastIndex()
		if err != nil {
			log.Fatalf("While retrieving last index: %v\n", err)
		}
		if s.Metadata.Index <= le {
			return
		}

		if err := n.store.ApplySnapshot(s); err != nil {
			log.Fatalf("Applying snapshot: %v", err)
		}
	}

	if !raft.IsEmptyHardState(h) {
		n.store.SetHardState(h)
	}
	n.store.Append(es)
}

func (n *node) retrieveSnapshot(rc protos.RaftContext) {
	addr, ok := n.GetPeer(rc.Id)
	x.AssertTruef(ok, "Should have the address for %d", rc.Id)
	pool, err := pools().get(addr)
	if err != nil {
		log.Fatalf("Pool shouldn't be nil for address: %v for id: %v, error: %v\n", addr, rc.Id, err)
	}
	defer pools().release(pool)

	x.AssertTrue(rc.Group == n.gid)
	// Get index of last committed.
	lastIndex, err := n.store.LastIndex()
	x.Checkf(err, "Error while getting last index")
	// Wait for watermarks to sync since populateShard writes directly to db, otherwise
	// the values might get overwritten
	// Safe to keep this line
	n.syncAllMarks(n.ctx, lastIndex)
	// Need to clear pl's stored in memory for the case when retrieving snapshot with
	// index greater than this node's last index
	// Should invalidate/remove pl's to this group only ideally
	posting.EvictGroup(n.gid)
	x.Check2(populateShard(n.ctx, pool, n.gid))
	// Populate shard stores the streamed data directly into db, so we need to refresh
	// schema for current group id
	x.Checkf(schema.LoadFromDb(n.gid), "Error while initilizating schema")
}

func (n *node) Run() {
	firstRun := true
	var leader bool
	ticker := time.NewTicker(time.Second)
	defer ticker.Stop()
	rcBytes, err := n.raftContext.Marshal()
	x.Check(err)
	for {
		select {
		case <-ticker.C:
			n.Raft().Tick()

		case rd := <-n.Raft().Ready():
			if rd.SoftState != nil {
				if rd.RaftState == raft.StateFollower && leader {
					// stepped down as leader do a sync membership immediately
					groups().syncMemberships()
				} else if rd.RaftState == raft.StateLeader && !leader {
					// TODO:wait for apply watermark ??
					leaseMgr().resetLease(n.gid)
					groups().syncMemberships()
				}
				leader = rd.RaftState == raft.StateLeader
			}
			x.Check(n.wal.StoreSnapshot(n.gid, rd.Snapshot))
			x.Check(n.wal.Store(n.gid, rd.HardState, rd.Entries))

			n.saveToStorage(rd.Snapshot, rd.HardState, rd.Entries)

			for _, msg := range rd.Messages {
				// NOTE: We can do some optimizations here to drop messages.
				msg.Context = rcBytes
				n.send(msg)
			}

			if !raft.IsEmptySnap(rd.Snapshot) {
				// We don't send snapshots to other nodes. But, if we get one, that means
				// either the leader is trying to bring us up to state; or this is the
				// snapshot that I created. Only the former case should be handled.
				var rc protos.RaftContext
				x.Check(rc.Unmarshal(rd.Snapshot.Data))
				if rc.Id != n.id {
					fmt.Printf("-------> SNAPSHOT [%d] from %d\n", n.gid, rc.Id)
					n.retrieveSnapshot(rc)
					fmt.Printf("-------> SNAPSHOT [%d]. DONE.\n", n.gid)
				} else {
					fmt.Printf("-------> SNAPSHOT [%d] from %d [SELF]. Ignoring.\n", n.gid, rc.Id)
				}
			}
			if len(rd.CommittedEntries) > 0 {
				if tr, ok := trace.FromContext(n.ctx); ok {
					tr.LazyPrintf("Found %d committed entries", len(rd.CommittedEntries))
				}
			}

			for _, entry := range rd.CommittedEntries {
				// Need applied watermarks for schema mutation also for read linearazibility
				// Applied watermarks needs to be emitted as soon as possible sequentially.
				// If we emit Mark{4, false} and Mark{4, true} before emitting Mark{3, false}
				// then doneUntil would be set as 4 as soon as Mark{4,true} is done and before
				// Mark{3, false} is emitted. So it's safer to emit watermarks as soon as
				// possible sequentially
				status := x.Mark{Index: entry.Index, Done: false}
				n.applied.Ch <- status
				posting.SyncMarkFor(n.gid).Ch <- status

				// Just queue up to be processed. Don't wait on them.
				n.applyCh <- entry
			}

			n.Raft().Advance()
			if firstRun && n.canCampaign {
				go n.Raft().Campaign(n.ctx)
				firstRun = false
			}

		case <-n.stop:
			if peerId, has := groups().Peer(n.gid, Config.RaftId); has && n.AmLeader() {
				n.Raft().TransferLeadership(n.ctx, Config.RaftId, peerId)
				go func() {
					select {
					case <-n.ctx.Done(): // time out
						if tr, ok := trace.FromContext(n.ctx); ok {
							tr.LazyPrintf("context timed out while transfering leadership")
						}
					case <-time.After(1 * time.Second):
						if tr, ok := trace.FromContext(n.ctx); ok {
							tr.LazyPrintf("Timed out transfering leadership")
						}
					}
					n.Raft().Stop()
					close(n.done)
				}()
			} else {
				n.Raft().Stop()
				close(n.done)
			}
		case <-n.done:
			return
		}
	}
}

func (n *node) Stop() {
	select {
	case n.stop <- struct{}{}:
	case <-n.done:
		// already stopped.
		return
	}
	<-n.done // wait for Run to respond.
}

func (n *node) Step(ctx context.Context, msg raftpb.Message) error {
	return n.Raft().Step(ctx, msg)
}

func (n *node) snapshotPeriodically() {
	if n.gid == 0 {
		// Group zero is dedicated for membership information, whose state we don't persist.
		// So, taking snapshots would end up deleting the RAFT entries that we need to
		// regenerate the state on a crash. Therefore, don't take snapshots.
		return
	}

	ticker := time.NewTicker(time.Minute)
	defer ticker.Stop()

	for {
		select {
		case <-ticker.C:
			n.snapshot(Config.MaxPendingCount)

		case <-n.done:
			return
		}
	}
}

func (n *node) snapshot(skip uint64) {
	if n.gid == 0 {
		// Group zero is dedicated for membership information, whose state we don't persist.
		// So, taking snapshots would end up deleting the RAFT entries that we need to
		// regenerate the state on a crash. Therefore, don't take snapshots.
		return
	}
	water := posting.SyncMarkFor(n.gid)
	le := water.DoneUntil()

	existing, err := n.store.Snapshot()
	x.Checkf(err, "Unable to get existing snapshot")

	si := existing.Metadata.Index
	if le <= si+skip {
		return
	}
	snapshotIdx := le - skip
	if tr, ok := trace.FromContext(n.ctx); ok {
		tr.LazyPrintf("Taking snapshot for group: %d at watermark: %d\n", n.gid, snapshotIdx)
	}
	rc, err := n.raftContext.Marshal()
	x.Check(err)

	s, err := n.store.CreateSnapshot(snapshotIdx, n.ConfState(), rc)
	x.Checkf(err, "While creating snapshot")
	x.Checkf(n.store.Compact(snapshotIdx), "While compacting snapshot")
	x.Check(n.wal.StoreSnapshot(n.gid, s))
}

func (n *node) joinPeers() {
	// Get leader information for MY group.
	pid, paddr := groups().Leader(n.gid)
	n.Connect(pid, paddr)
	fmt.Printf("joinPeers connected with: %q with peer id: %d\n", paddr, pid)

	pool, err := pools().get(paddr)
	if err != nil {
		log.Fatalf("Unable to get pool for addr: %q for peer: %d, error: %v\n", paddr, pid, err)
	}
	defer pools().release(pool)

	// Bring the instance up to speed first.
	// Raft would decide whether snapshot needs to fetched or not
	// so populateShard is not needed
	// _, err := populateShard(n.ctx, pool, n.gid)
	// x.Checkf(err, "Error while populating shard")

	conn := pool.Get()

	c := protos.NewWorkerClient(conn)
	x.Printf("Calling JoinCluster")
	_, err = c.JoinCluster(n.ctx, n.raftContext)
	x.Checkf(err, "Error while joining cluster")
	x.Printf("Done with JoinCluster call\n")
}

func (n *node) initFromWal(wal *raftwal.Wal) (restart bool, rerr error) {
	n.wal = wal

	var sp raftpb.Snapshot
	sp, rerr = wal.Snapshot(n.gid)
	if rerr != nil {
		return
	}
	var term, idx uint64
	if !raft.IsEmptySnap(sp) {
		fmt.Printf("Found Snapshot: %+v\n", sp)
		restart = true
		if rerr = n.store.ApplySnapshot(sp); rerr != nil {
			return
		}
		term = sp.Metadata.Term
		idx = sp.Metadata.Index
		n.applied.SetDoneUntil(idx)
		posting.SyncMarkFor(n.gid).SetDoneUntil(idx)
	}

	var hd raftpb.HardState
	hd, rerr = wal.HardState(n.gid)
	if rerr != nil {
		return
	}
	if !raft.IsEmptyHardState(hd) {
		fmt.Printf("Found hardstate: %+v\n", sp)
		restart = true
		if rerr = n.store.SetHardState(hd); rerr != nil {
			return
		}
	}

	var es []raftpb.Entry
	es, rerr = wal.Entries(n.gid, term, idx)
	if rerr != nil {
		return
	}
	fmt.Printf("Group %d found %d entries\n", n.gid, len(es))
	if len(es) > 0 {
		restart = true
	}
	rerr = n.store.Append(es)
	return
}

// InitAndStartNode gets called after having at least one membership sync with the cluster.
func (n *node) InitAndStartNode(wal *raftwal.Wal) {
	restart, err := n.initFromWal(wal)
	x.Check(err)

	if restart {
		fmt.Printf("Restarting node for group: %d\n", n.gid)
		n.SetRaft(raft.RestartNode(n.cfg))

	} else {
		fmt.Printf("New Node for group: %d\n", n.gid)
		if groups().HasPeer(n.gid) {
			n.joinPeers()
			n.SetRaft(raft.StartNode(n.cfg, nil))

		} else {
			peers := []raft.Peer{{ID: n.id}}
			n.SetRaft(raft.StartNode(n.cfg, peers))
			// Trigger election, so this node can become the leader of this single-node cluster.
			n.canCampaign = true
		}
	}
	go n.processApplyCh()
	go n.Run()
	// TODO: Find a better way to snapshot, so we don't lose the membership
	// state information, which isn't persisted.
	go n.snapshotPeriodically()
	go n.batchAndSendMessages()
}

func (n *node) AmLeader() bool {
	if n.Raft() == nil {
		return false
	}
	r := n.Raft()
	return r.Status().Lead == r.Status().ID
}

var (
	errNoNode = fmt.Errorf("No node has been set up yet")
)

func applyMessage(ctx context.Context, msg raftpb.Message) error {
	var rc protos.RaftContext
	x.Check(rc.Unmarshal(msg.Context))
	node := groups().Node(rc.Group)
	if node == nil {
		// Maybe we went down, went back up, reconnected, and got an RPC
		// message before we set up Raft?
		return errNoNode
	}
	node.Connect(msg.From, rc.Addr)

	c := make(chan error, 1)
	go func() { c <- node.Step(ctx, msg) }()

	select {
	case <-ctx.Done():
		return ctx.Err()
	case err := <-c:
		return err
	}
}

func (w *grpcWorker) RaftMessage(ctx context.Context, query *protos.Payload) (*protos.Payload, error) {
	if ctx.Err() != nil {
		return &protos.Payload{}, ctx.Err()
	}

	for idx := 0; idx < len(query.Data); {
		x.AssertTruef(len(query.Data[idx:]) >= 4,
			"Slice left of size: %v. Expected at least 4.", len(query.Data[idx:]))

		sz := int(binary.LittleEndian.Uint32(query.Data[idx : idx+4]))
		idx += 4
		msg := raftpb.Message{}
		if idx+sz > len(query.Data) {
			return &protos.Payload{}, x.Errorf(
				"Invalid query. Specified size %v overflows slice [%v,%v)\n",
				sz, idx, len(query.Data))
		}
		if err := msg.Unmarshal(query.Data[idx : idx+sz]); err != nil {
			x.Check(err)
		}
		if msg.Type != raftpb.MsgHeartbeat && msg.Type != raftpb.MsgHeartbeatResp {
			fmt.Printf("RECEIVED: %v %v-->%v\n", msg.Type, msg.From, msg.To)
		}
		if err := applyMessage(ctx, msg); err != nil {
			return &protos.Payload{}, err
		}
		idx += sz
	}
	// fmt.Printf("Got %d messages\n", count)
	return &protos.Payload{}, nil
}

func (w *grpcWorker) JoinCluster(ctx context.Context, rc *protos.RaftContext) (*protos.Payload, error) {
	if ctx.Err() != nil {
		return &protos.Payload{}, ctx.Err()
	}

	// Best effor reject
<<<<<<< HEAD
	if _, found := groups().Server(rc.Id, rc.Group); found || rc.Id == Config.RaftId {
		return &protos.Payload{}, x.Errorf(ErrorNodeIDExists)
=======
	if _, found := groups().Server(rc.Id, rc.Group); found || rc.Id == *raftId {
		return &protos.Payload{}, x.Errorf(errorNodeIDExists)
>>>>>>> 8ecb9781
	}

	node := groups().Node(rc.Group)
	if node == nil {
		return &protos.Payload{}, nil
	}
	node.Connect(rc.Id, rc.Addr)

	c := make(chan error, 1)
	go func() { c <- node.AddToCluster(ctx, rc.Id) }()

	select {
	case <-ctx.Done():
		return &protos.Payload{}, ctx.Err()
	case err := <-c:
		return &protos.Payload{}, err
	}
}<|MERGE_RESOLUTION|>--- conflicted
+++ resolved
@@ -1022,13 +1022,8 @@
 	}
 
 	// Best effor reject
-<<<<<<< HEAD
 	if _, found := groups().Server(rc.Id, rc.Group); found || rc.Id == Config.RaftId {
-		return &protos.Payload{}, x.Errorf(ErrorNodeIDExists)
-=======
-	if _, found := groups().Server(rc.Id, rc.Group); found || rc.Id == *raftId {
 		return &protos.Payload{}, x.Errorf(errorNodeIDExists)
->>>>>>> 8ecb9781
 	}
 
 	node := groups().Node(rc.Group)

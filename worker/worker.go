--- conflicted
+++ resolved
@@ -115,16 +115,9 @@
 	ctx, cancel := context.WithTimeout(context.Background(), 5*time.Minute)
 	defer cancel()
 	groups().Node.waitForTxnMarks(ctx)
-<<<<<<< HEAD
 	groups().Node.Stop()        // blocking stop raft node.
 	workerServer.GracefulStop() // blocking stop server
-=======
-	groups().Node.Stop()     // blocking stop raft node.
-	if workerServer != nil { // possible if Config.InMemoryComm == true
-		workerServer.GracefulStop() // blocking stop server
-	}
 	groups().Node.applyAllMarks(ctx)
->>>>>>> b404becc
 	posting.StopLRUEviction()
 	groups().Node.snapshot(0)
 }
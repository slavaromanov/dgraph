--- conflicted
+++ resolved
@@ -343,15 +343,9 @@
 	}
 
 	for it.Seek(prefix); it.ValidForPrefix(prefix); it.Next() {
-<<<<<<< HEAD
 		pki := x.Parse(it.Key())
-		var pl typesp.PostingList
+		var pl protos.PostingList
 		x.Check(pl.Unmarshal(it.Value()))
-=======
-		pki := x.Parse(it.Key().Data())
-		var pl protos.PostingList
-		x.Check(pl.Unmarshal(it.Value().Data()))
->>>>>>> 7a37a1c3
 
 		// Posting list contains only values or only UIDs.
 		if len(pl.Postings) != 0 && postingType(pl.Postings[0]) == x.ValueUid {
@@ -461,15 +455,9 @@
 	}
 
 	for it.Seek(prefix); it.ValidForPrefix(prefix); it.Next() {
-<<<<<<< HEAD
 		pki := x.Parse(it.Key())
-		var pl typesp.PostingList
+		var pl protos.PostingList
 		x.Check(pl.Unmarshal(it.Value()))
-=======
-		pki := x.Parse(it.Key().Data())
-		var pl protos.PostingList
-		x.Check(pl.Unmarshal(it.Value().Data()))
->>>>>>> 7a37a1c3
 
 		// Posting list contains only values or only UIDs.
 		if len(pl.Postings) != 0 && postingType(pl.Postings[0]) != x.ValueUid {

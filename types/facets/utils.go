/*
 * Copyright (C) 2017 Dgraph Labs, Inc. and Contributors
 *
 * Licensed under the Apache License, Version 2.0 (the "License");
 * you may not use this file except in compliance with the License.
 * You may obtain a copy of the License at
 *
 *    http://www.apache.org/licenses/LICENSE-2.0
 *
 * Unless required by applicable law or agreed to in writing, software
 * distributed under the License is distributed on an "AS IS" BASIS,
 * WITHOUT WARRANTIES OR CONDITIONS OF ANY KIND, either express or implied.
 * See the License for the specific language governing permissions and
 * limitations under the License.
 */

package facets

import (
	"bytes"
	"fmt"
	"math"
	"sort"
	"strconv"
	"unicode"

	"github.com/dgraph-io/dgraph/protos/api"
	"github.com/dgraph-io/dgraph/protos/intern"
	"github.com/dgraph-io/dgraph/tok"
	"github.com/dgraph-io/dgraph/types"
	"github.com/dgraph-io/dgraph/x"
)

// Sorts And validates the facets.
func SortAndValidate(fs []*api.Facet) error {
	if len(fs) == 0 {
		return nil
	}
	sort.Slice(fs, func(i, j int) bool {
		return fs[i].Key < fs[j].Key
	})
	for i := 1; i < len(fs); i++ {
		if fs[i-1].Key == fs[i].Key {
			return x.Errorf("Repeated keys are not allowed in facets. But got %s",
				fs[i].Key)
		}
	}
	return nil
}

// CopyFacets makes a copy of facets of the posting which are requested in param.Keys.
<<<<<<< HEAD
func CopyFacets(fcs []*api.Facet, param *intern.Param) (fs []*api.Facet) {
=======
func CopyFacets(fcs []*protos.Facet, param *protos.FacetParams) (fs []*protos.Facet) {
>>>>>>> 7d3ceea1
	if param == nil || fcs == nil {
		return nil
	}
	// facets and param.keys are both sorted,
	// We also need all keys if param.AllKeys is true.
	numKeys := len(param.Param)
	numFacets := len(fcs)
	for kidx, fidx := 0, 0; (param.AllKeys || kidx < numKeys) && fidx < numFacets; {
		f := fcs[fidx]
<<<<<<< HEAD
		if param.AllKeys || param.Keys[kidx] == f.Key {
			fcopy := &api.Facet{Key: f.Key, Value: nil, ValType: f.ValType}
=======
		if param.AllKeys || param.Param[kidx].Key == f.Key {
			fcopy := &protos.Facet{
				Key:     f.Key,
				Value:   nil,
				ValType: f.ValType,
			}
			if !param.AllKeys {
				fcopy.Alias = param.Param[kidx].Alias
			}
>>>>>>> 7d3ceea1
			fcopy.Value = make([]byte, len(f.Value))
			copy(fcopy.Value, f.Value)
			fs = append(fs, fcopy)
			kidx++
			fidx++
		} else if f.Key > param.Param[kidx].Key {
			kidx++
		} else {
			fidx++
		}
	}
	return fs
}

// valAndValType returns interface val and valtype for facet.
func valAndValType(val string) (interface{}, api.Facet_ValType, error) {
	if len(val) == 0 { // empty string case
		return "", api.Facet_STRING, nil
	}
	// strings should be in quotes.
	if len(val) >= 2 && val[0] == '"' && val[len(val)-1] == '"' {
		uq, err := strconv.Unquote(val)
		return uq, api.Facet_STRING, x.Wrapf(err, "could not unquote %q:", val)
	}
	if intVal, err := strconv.ParseInt(val, 0, 64); err == nil {
		return int64(intVal), api.Facet_INT, nil
	} else if numErr := err.(*strconv.NumError); numErr.Err == strconv.ErrRange {
		// if we have only digits in val, then val is a big integer : return error
		// otherwise try to parse as float.
		allNumChars := true
		for _, v := range val {
			if !unicode.IsDigit(v) {
				allNumChars = false
				break
			}
		}
		if allNumChars {
			return nil, api.Facet_INT, err
		}
	}
	if floatVal, err := strconv.ParseFloat(val, 64); err == nil {
		// We can't store NaN as it is because it serializes into invalid JSON.
		if math.IsNaN(floatVal) {
			return nil, api.Facet_FLOAT, fmt.Errorf("Got invalid value: NaN.")
		}

		return floatVal, api.Facet_FLOAT, nil
	} else if numErr := err.(*strconv.NumError); numErr.Err == strconv.ErrRange {
		return nil, api.Facet_FLOAT, err
	}
	if val == "true" || val == "false" {
		return val == "true", api.Facet_BOOL, nil
	}
	if t, err := types.ParseTime(val); err == nil {
		return t, api.Facet_DATETIME, nil
	}
	return nil, api.Facet_STRING, x.Errorf("Could not parse the facet value : [%s]", val)
}

// FacetFor returns Facet for given key and val.
func FacetFor(key, val string) (*api.Facet, error) {
	v, vt, err := valAndValType(val)
	if err != nil {
		return nil, err
	}

	// convert facet val interface{} to binary
	tid := TypeIDFor(&api.Facet{ValType: vt})
	fVal := &types.Val{Tid: types.BinaryID}
	if err = types.Marshal(types.Val{Tid: tid, Value: v}, fVal); err != nil {
		return nil, err
	}

	fval, ok := fVal.Value.([]byte)
	if !ok {
		return nil, x.Errorf("Error while marshalling types.Val into binary.")
	}
	res := &api.Facet{Key: key, Value: fval, ValType: vt}
	if vt == api.Facet_STRING {
		// tokenize val.
		res.Tokens, err = tok.GetTokens([]string{v.(string)})
		if err == nil {
			sort.Strings(res.Tokens)
		}
	}
	return res, err
}

// SameFacets returns whether two facets are same or not.
// both should be sorted by key.
func SameFacets(a []*api.Facet, b []*api.Facet) bool {
	if len(a) != len(b) {
		return false
	}
	la := len(a)
	for i := 0; i < la; i++ {
		if (a[i].ValType != b[i].ValType) ||
			(a[i].Key != b[i].Key) ||
			!bytes.Equal(a[i].Value, b[i].Value) {
			return false
		}
	}
	return true
}

// TypeIDFor gives TypeID for facet.
func TypeIDFor(f *api.Facet) types.TypeID {
	switch TypeIDForValType(f.ValType) {
	case IntID:
		return types.IntID
	case StringID:
		return types.StringID
	case BoolID:
		return types.BoolID
	case DateTimeID:
		return types.DateTimeID
	case FloatID:
		return types.FloatID
	default:
		panic("unhandled case in facetValToTypeVal")
	}
}

// ValFor converts Facet into types.Val.
func ValFor(f *api.Facet) types.Val {
	val := types.Val{Tid: types.BinaryID, Value: f.Value}
	typId := TypeIDFor(f)
	v, err := types.Convert(val, typId)
	x.AssertTruef(err == nil,
		"We should always be able to covert facet into val. %v %v", f.Value, typId)
	return v
}<|MERGE_RESOLUTION|>--- conflicted
+++ resolved
@@ -49,11 +49,7 @@
 }
 
 // CopyFacets makes a copy of facets of the posting which are requested in param.Keys.
-<<<<<<< HEAD
-func CopyFacets(fcs []*api.Facet, param *intern.Param) (fs []*api.Facet) {
-=======
-func CopyFacets(fcs []*protos.Facet, param *protos.FacetParams) (fs []*protos.Facet) {
->>>>>>> 7d3ceea1
+func CopyFacets(fcs []*api.Facet, param *intern.FacetParams) (fs []*api.Facet) {
 	if param == nil || fcs == nil {
 		return nil
 	}
@@ -63,12 +59,8 @@
 	numFacets := len(fcs)
 	for kidx, fidx := 0, 0; (param.AllKeys || kidx < numKeys) && fidx < numFacets; {
 		f := fcs[fidx]
-<<<<<<< HEAD
-		if param.AllKeys || param.Keys[kidx] == f.Key {
-			fcopy := &api.Facet{Key: f.Key, Value: nil, ValType: f.ValType}
-=======
 		if param.AllKeys || param.Param[kidx].Key == f.Key {
-			fcopy := &protos.Facet{
+			fcopy := &api.Facet{
 				Key:     f.Key,
 				Value:   nil,
 				ValType: f.ValType,
@@ -76,7 +68,6 @@
 			if !param.AllKeys {
 				fcopy.Alias = param.Param[kidx].Alias
 			}
->>>>>>> 7d3ceea1
 			fcopy.Value = make([]byte, len(f.Value))
 			copy(fcopy.Value, f.Value)
 			fs = append(fs, fcopy)

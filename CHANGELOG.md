--- conflicted
+++ resolved
@@ -9,11 +9,8 @@
 ### Fixed
 
 * Language tag parsing in queries now accepts digits (in line with RDF parsing).
-<<<<<<< HEAD
+* Ensure that GraphQL variables are declared before use.
 * Export now uses correct blank node syntax.
-=======
-* Ensure that GraphQL variables are declared before use.
->>>>>>> 445324d9
 
 ### Changed
 

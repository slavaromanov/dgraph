--- conflicted
+++ resolved
@@ -245,7 +245,14 @@
 	resp, err := c.NewTxn().Query(ctx, "{ q(func: uid(0x2)) { ~link { uid } }}")
 	require.NoError(t, err)
 	CompareJSON(t, `{"q":[]}`, string(resp.Json))
-<<<<<<< HEAD
+
+	_, err = c.NewTxn().Mutate(ctx, &protos.Mutation{
+		CommitNow: true,
+		SetNquads: []byte("<0x1> <link> <0x3> ."),
+	})
+	resp, err = c.NewTxn().Query(ctx, "{ q(func: uid(0x3)) { ~link { uid } }}")
+	require.NoError(t, err)
+	CompareJSON(t, `{"q":[{"~link": [{"uid": "0x1"}]}]}`, string(resp.Json))
 }
 
 func ExpandAllReversePredicatesTest(t *testing.T, c *client.Dgraph) {
@@ -349,14 +356,4 @@
 		  ]
 		}
 	`, string(resp.GetJson()))
-=======
-
-	_, err = c.NewTxn().Mutate(ctx, &protos.Mutation{
-		CommitNow: true,
-		SetNquads: []byte("<0x1> <link> <0x3> ."),
-	})
-	resp, err = c.NewTxn().Query(ctx, "{ q(func: uid(0x3)) { ~link { uid } }}")
-	require.NoError(t, err)
-	CompareJSON(t, `{"q":[{"~link": [{"uid": "0x1"}]}]}`, string(resp.Json))
->>>>>>> e8c3d9b7
 }
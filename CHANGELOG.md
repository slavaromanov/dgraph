# Changelog
All notable changes to this project will be documented in this file.

The format is based on [Keep a Changelog](http://keepachangelog.com/en/1.0.0/)
and this project will adhere to [Semantic Versioning](http://semver.org/spec/v2.0.0.html) starting v1.0.0.

## [Unreleased]

### Added

* Support for alias while asking for facets.

### Fixed

* `expand(_all_)` now correctly gives all language variants of a string.
* Indexes now correctly maintained when deleting via `S * *` and `S P *`.
* `expand(_all_)` now follows reverse edges.
* Don't return uid for nodes without any children when requested through debug flag.
* GraphQL variables for HTTP endpoints. Variable map can be set as a JSON
  object using the `X-Dgraph-Vars` header.
<<<<<<< HEAD
* Live loader treats subjects/predicates that look like UIDs as existing nodes
  rather than new nodes.
=======
* Abort if CommitNow flag is set and the mutation fails.
>>>>>>> 363bf922

### Changed

* When showing a predicate with list type, only values without a language tag are shown. To get the values of the predicate that are tagged with a language, query the predicate with that language explicitly.
* Validate the address advertised by dgraph nodes.
* Store/Restore peer map on snapshot.
* Fix rdfs per second reporting in live loader.
* Fix bug in lru eviction.

## [0.9.2] - 2017-11-20

### Added

* Support for removing dead node from quorum.
* Support for alias in groupby queries.
* Add DeleteEdges helper function for Go client.

### Changed

* Dgraph tries to abort long running/abandoned transactions.
* Fix TLS flag parsing for Dgraph server and live loader.
* Reduce dependencies for Go client.
* `depth` and `loop` arguments should be inside @recurse().
* Base36 encode keys that are part of TxnContext and are sent to the client.
* Fix race condition in expand(_all_) queries.
* Fix (--ui) flag not being parsed properly.

## [0.9.1] - 2017-11-15

### Changed

* Transaction HTTP API has been modified slightly. `start_ts` is now a path parameter instead of a header.
For `/commit` API, keys are passed in the body.

## [0.9.0] - 2017-11-14

**The latest release has a lot of breaking changes but also brings powerful features like Transactions, support for CJK and custom tokenization.**

### Added

* Dgraph adds support for distributed ACID transactions (a blog post is in works). Transactions can be done via the Go, Java or HTTP clients (JS client coming). See [docs here](https://docs.dgraph.io/clients/).
* Support for Indexing via [Custom tokenizers](https://docs.dgraph.io/query-language/#indexing-with-custom-tokenizers).
* Support for CJK languages in the full-text index.

### Changed

#### Running Dgraph

* We have consolidated all the `server`, `zero`, `live/bulk-loader` binaries into a single `dgraph` binary for convenience. Instructions for running Dgraph can be found in the [docs](https://docs.dgraph.io/get-started/).
* For Dgraph server, Raft ids can be assigned automatically. A user can optionally still specify an ID, via `--idx` flag.
* `--peer` flag which was used to specify another Zero instance’s IP address is being replaced by `--zero` flag to indicate the address corresponds to Dgraph zero.
* `port`, `grpc_port` and `worker_port` flags have been removed from Dgraph server and Zero. The ports are:

- Internal Grpc: 7080
- HTTP: 8080
- External Grpc: 9080 (Dgraph server only)

Users can set `port_offset` flag, to modify these fixed ports.

#### Queries

* Queries, mutations and schema updates are done through separate endpoints. **Queries can no longer have a mutation block.**
* Queries can be done via `Query` Grpc endpoint (it was called `Run` before) or the `/query` HTTP handler.
* `_uid_` is renamed to `uid`. So queries now need to request for `uid`. Example
```
{
  bladerunner(func: eq(name@en, "Blade Runner")) {
    uid
    name@en
  }
}
```
* Facets response structure has been modified and is a lot flatter. Facet key is now `predicate|facet_name`.
Examples for [Go client](https://godoc.org/github.com/dgraph-io/dgraph/client#example-Txn-Mutate-Facets) and [HTTP](https://docs.dgraph.io/query-language/#facets-edge-attributes).
* Query latency is now returned as numeric (ns) instead of string. 
* [`Recurse`](https://docs.dgraph.io/query-language/#recurse-query) is now a directive. So queries with `recurse` keyword at root won't work anymore.
* Syntax for [`count` at root](https://docs.dgraph.io/query-language/#count) has changed. You need to ask for `count(uid)`, instead of `count()`.

#### Mutations

* Mutations can only be done via `Mutate` Grpc endpoint or via [`/mutate` HTTP handler](https://docs.dgraph.io/clients/#transactions). 
* `Mutate` Grpc endpoint can be used to set/ delete JSON, or set/ delete a list of NQuads and set/ delete raw RDF strings.
* Mutation blocks don't require the mutation keyword anymore. Here is an example of the new syntax.
```
{
  set {
    <name> <is> <something> .
    <hometown> <is> "San Francisco" .
  }
}
```
* [`Upsert`](https://docs.dgraph.io/v0.8.3/query-language/#upsert) directive and [mutation variables](https://docs.dgraph.io/v0.8.3/query-language/#variables-in-mutations) go away. Both these functionalities can now easily be achieved via transactions.

#### Schema

* `<*> <pred> <*>` operations, that is deleting a predicate can't be done via mutations anymore. They need to be done via `Alter` Grpc endpoint or via the `/alter` HTTP handler.
* Drop all is now done via `Alter`.
* Schema updates are now done via `Alter` Grpc endpoint or via `/alter` HTTP handler.

#### Go client

* `Query` Grpc endpoint returns response in JSON under `Json` field instead of protocol buffer. `client.Unmarshal` method also goes away from the Go client. Users can use `json.Unmarshal` for unmarshalling the response.
* Response for predicate of type `geo` can be unmarshalled into a struct. Example [here](https://godoc.org/github.com/dgraph-io/dgraph/client#example-package--SetObject).
* `Node` and `Edge` structs go away along with the `SetValue...` methods. We recommend using [`SetJson`](https://godoc.org/github.com/dgraph-io/dgraph/client#example-package--SetObject) and `DeleteJson` fields to do mutations. 
* Examples of how to use transactions using the client can be found at https://docs.dgraph.io/clients/#go. 

### Removed
- Embedded dgraph goes away. We haven’t seen much usage of this feature. And it adds unnecessary maintenance overhead to the code.
- Dgraph live no longer stores external ids. And hence the `xid` flag is gone.<|MERGE_RESOLUTION|>--- conflicted
+++ resolved
@@ -18,12 +18,9 @@
 * Don't return uid for nodes without any children when requested through debug flag.
 * GraphQL variables for HTTP endpoints. Variable map can be set as a JSON
   object using the `X-Dgraph-Vars` header.
-<<<<<<< HEAD
+* Abort if CommitNow flag is set and the mutation fails.
 * Live loader treats subjects/predicates that look like UIDs as existing nodes
   rather than new nodes.
-=======
-* Abort if CommitNow flag is set and the mutation fails.
->>>>>>> 363bf922
 
 ### Changed
 

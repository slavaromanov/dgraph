/*
 * Copyright (C) 2017 Dgraph Labs, Inc. and Contributors
 *
 * This program is free software: you can redistribute it and/or modify
 * it under the terms of the GNU Affero General Public License as published by
 * the Free Software Foundation, either version 3 of the License, or
 * (at your option) any later version.
 *
 * This program is distributed in the hope that it will be useful,
 * but WITHOUT ANY WARRANTY; without even the implied warranty of
 * MERCHANTABILITY or FITNESS FOR A PARTICULAR PURPOSE.  See the
 * GNU Affero General Public License for more details.
 *
 * You should have received a copy of the GNU Affero General Public License
 * along with this program.  If not, see <http://www.gnu.org/licenses/>.
 */

package query

import (
	"bytes"
	"context"
	"errors"
	"fmt"
	"sort"
	"strconv"
	"strings"
	"time"

	"golang.org/x/net/trace"

	"google.golang.org/grpc/metadata"

	"github.com/dgraph-io/dgraph/algo"
	"github.com/dgraph-io/dgraph/gql"
	"github.com/dgraph-io/dgraph/protos/api"
	"github.com/dgraph-io/dgraph/protos/intern"
	"github.com/dgraph-io/dgraph/task"
	"github.com/dgraph-io/dgraph/types"
	"github.com/dgraph-io/dgraph/types/facets"
	"github.com/dgraph-io/dgraph/worker"
	"github.com/dgraph-io/dgraph/x"
	"github.com/dgraph-io/dgraph/y"
)

const (
	FacetDelimeter = "|"
)

/*
 * QUERY:
 * Let's take this query from GraphQL as example:
 * {
 *   me {
 *     id
 *     firstName
 *     lastName
 *     birthday {
 *       month
 *       day
 *     }
 *     friends {
 *       name
 *     }
 *   }
 * }
 *
 * REPRESENTATION:
 * This would be represented in SubGraph format intern.y, as such:
 * SubGraph [result uid = me]
 *    |
 *  Children
 *    |
 *    --> SubGraph [Attr = "xid"]
 *    --> SubGraph [Attr = "firstName"]
 *    --> SubGraph [Attr = "lastName"]
 *    --> SubGraph [Attr = "birthday"]
 *           |
 *         Children
 *           |
 *           --> SubGraph [Attr = "month"]
 *           --> SubGraph [Attr = "day"]
 *    --> SubGraph [Attr = "friends"]
 *           |
 *         Children
 *           |
 *           --> SubGraph [Attr = "name"]
 *
 * ALGORITHM:
 * This is a rough and simple algorithm of how to process this SubGraph query
 * and populate the results:
 *
 * For a given entity, a new SubGraph can be started off with NewGraph(id).
 * Given a SubGraph, is the Query field empty? [Step a]
 *   - If no, run (or send it to server serving the attribute) query
 *     and populate result.
 * Iterate over children and copy Result Uids to child Query Uids.
 *     Set Attr. Then for each child, use goroutine to run Step:a.
 * Wait for goroutines to finish.
 * Return errors, if any.
 */

// Latency is used to keep track of the latency involved in parsing and processing
// the query. It also contains information about the time it took to convert the
// result into a format(JSON/Protocol Buffer) that the client expects.
type Latency struct {
	Start      time.Time     `json:"-"`
	Parsing    time.Duration `json:"query_parsing"`
	Processing time.Duration `json:"processing"`
	Json       time.Duration `json:"json_conversion"`
}

type params struct {
	Alias      string
	Count      int
	Offset     int
	AfterUID   uint64
	DoCount    bool
	GetUid     bool
	Order      []*intern.Order
	Var        string
	NeedsVar   []gql.VarContext
	ParentVars map[string]varValue
	FacetVar   map[string]string
	uidToVal   map[uint64]types.Val
	Langs      []string

	// directives.
	Normalize    bool
	Recurse      bool
	RecurseArgs  gql.RecurseArgs
	Cascade      bool
	IgnoreReflex bool

	From           uint64
	To             uint64
<<<<<<< HEAD
	Facet          *intern.Param
=======
	Facet          *protos.FacetParams
>>>>>>> 7d3ceea1
	FacetOrder     string
	FacetOrderDesc bool
	ExploreDepth   uint64
	isInternal     bool   // Determines if processTask has to be called or not.
	ignoreResult   bool   // Node results are ignored.
	Expand         string // Value is either _all_/variable-name or empty.
	isGroupBy      bool
	groupbyAttrs   []gql.GroupByAttr
	uidCount       string
	numPaths       int
	parentIds      []uint64 // This is a stack that is maintained and passed down to children.
	IsEmpty        bool     // Won't have any SrcUids or DestUids. Only used to get aggregated vars
	expandAll      bool     // expand all languages
	shortest       bool
}

// Function holds the information about gql functions.
type Function struct {
	Name       string    // Specifies the name of the function.
	Args       []gql.Arg // Contains the arguments of the function.
	IsCount    bool      // gt(count(friends),0)
	IsValueVar bool      // eq(val(s), 10)
}

// SubGraph is the way to represent data intern.y. It contains both the
// query and the response. Once generated, this can then be encoded to other
// client convenient formats, like GraphQL / JSON.
type SubGraph struct {
	ReadTs       uint64
	LinRead      *api.LinRead
	Attr         string
	Params       params
	counts       []uint32
	valueMatrix  []*intern.ValueList
	uidMatrix    []*intern.List
	facetsMatrix []*intern.FacetsList
	ExpandPreds  []*intern.ValueList
	GroupbyRes   *groupResults
	LangTags     []*intern.LangList

	// SrcUIDs is a list of unique source UIDs. They are always copies of destUIDs
	// of parent nodes in GraphQL structure.
	SrcUIDs *intern.List
	SrcFunc *Function

	FilterOp     string
	Filters      []*SubGraph
	facetsFilter *intern.FilterTree
	MathExp      *mathTree
	Children     []*SubGraph

	// destUIDs is a list of destination UIDs, after applying filters, pagination.
	DestUIDs *intern.List
}

func (sg *SubGraph) recurse(set func(sg *SubGraph)) {
	set(sg)
	for _, child := range sg.Children {
		child.recurse(set)
	}
	for _, filter := range sg.Filters {
		filter.recurse(set)
	}
}

func (sg *SubGraph) IsGroupBy() bool {
	return sg.Params.isGroupBy
}

func (sg *SubGraph) IsInternal() bool {
	return sg.Params.isInternal
}

func (sg *SubGraph) createSrcFunction(gf *gql.Function) {
	if gf == nil {
		return
	}
	sg.SrcFunc = new(Function)
	sg.SrcFunc.Name = gf.Name
	sg.SrcFunc.Args = append(sg.SrcFunc.Args, gf.Args...)
	sg.SrcFunc.IsCount = gf.IsCount
	sg.SrcFunc.IsValueVar = gf.IsValueVar
	if gf.Lang != "" {
		sg.Params.Langs = append(sg.Params.Langs, gf.Lang)
	}
}

// DebugPrint prints out the SubGraph tree in a nice format for debugging purposes.
func (sg *SubGraph) DebugPrint(prefix string) {
	var src, dst int
	if sg.SrcUIDs != nil {
		src = len(sg.SrcUIDs.Uids)
	}
	if sg.DestUIDs != nil {
		dst = len(sg.DestUIDs.Uids)
	}
	x.Printf("%s[%q Alias:%q Func:%v SrcSz:%v Op:%q DestSz:%v IsCount: %v ValueSz:%v]\n",
		prefix, sg.Attr, sg.Params.Alias, sg.SrcFunc, src, sg.FilterOp,
		dst, sg.Params.DoCount, len(sg.valueMatrix))
	for _, f := range sg.Filters {
		f.DebugPrint(prefix + "|-f->")
	}
	for _, c := range sg.Children {
		c.DebugPrint(prefix + "|->")
	}
}

// getValue gets the value from the task.
func getValue(tv *intern.TaskValue) (types.Val, error) {
	vID := types.TypeID(tv.ValType)
	val := types.ValueForType(vID)
	val.Value = tv.Val
	return val, nil
}

var (
	ErrEmptyVal = errors.New("query: harmless error, e.g. task.Val is nil")
	ErrWrongAgg = errors.New("Wrong level for var aggregation.")
)

func (sg *SubGraph) isSimilar(ssg *SubGraph) bool {
	if sg.Attr != ssg.Attr {
		return false
	}
	if len(sg.Params.Langs) != len(ssg.Params.Langs) {
		return false
	}
	for i := 0; i < len(sg.Params.Langs) && i < len(ssg.Params.Langs); i++ {
		if sg.Params.Langs[i] != ssg.Params.Langs[i] {
			return false
		}
	}
	if sg.Params.DoCount {
		if ssg.Params.DoCount {
			return true
		}
		return false
	}
	if ssg.Params.DoCount {
		return false
	}
	if sg.SrcFunc != nil {
		if ssg.SrcFunc != nil {
			if sg.SrcFunc.Name == ssg.SrcFunc.Name {
				return true
			}
		}
		return false
	}
	return true
}

func (sg *SubGraph) fieldName() string {
	fieldName := sg.Attr
	if sg.Params.Alias != "" {
		fieldName = sg.Params.Alias
	}
	return fieldName
}

func addCount(pc *SubGraph, count uint64, dst outputNode) {
	c := types.ValueForType(types.IntID)
	c.Value = int64(count)
	fieldName := fmt.Sprintf("count(%s)", pc.Attr)
	if pc.Params.Alias != "" {
		fieldName = pc.Params.Alias
	}
	dst.AddValue(fieldName, c)
}

func aggWithVarFieldName(pc *SubGraph) string {
	fieldName := fmt.Sprintf("val(%v)", pc.Params.Var)
	if len(pc.Params.NeedsVar) > 0 {
		fieldName = fmt.Sprintf("val(%v)", pc.Params.NeedsVar[0].Name)
		if pc.SrcFunc != nil {
			fieldName = fmt.Sprintf("%s(%v)", pc.SrcFunc.Name, fieldName)
		}
	}
	if pc.Params.Alias != "" {
		fieldName = pc.Params.Alias
	}
	return fieldName
}

func addInternalNode(pc *SubGraph, uid uint64, dst outputNode) error {
	if pc.Params.uidToVal == nil {
		return x.Errorf("Wrong use of var() with %v.", pc.Params.NeedsVar)
	}
	fieldName := aggWithVarFieldName(pc)
	sv, ok := pc.Params.uidToVal[uid]
	if !ok || sv.Value == nil {
		return nil
	}
	if sv.Tid == types.StringID && sv.Value.(string) == "_nil_" {
		sv.Value = ""
	}
	dst.AddValue(fieldName, sv)
	return nil
}

func addCheckPwd(pc *SubGraph, val *intern.TaskValue, dst outputNode) {
	c := types.ValueForType(types.BoolID)
	c.Value = task.ToBool(val)
	uc := dst.New(pc.Attr)
	uc.AddValue("checkpwd", c)
	dst.AddListChild(pc.Attr, uc)
}

func alreadySeen(parentIds []uint64, uid uint64) bool {
	for _, id := range parentIds {
		if id == uid {
			return true
		}
	}
	return false
}

func facetName(fieldName string, f *protos.Facet) string {
	if f.Alias != "" {
		return f.Alias
	}
	return fieldName + FacetDelimeter + f.Key
}

// This method gets the values and children for a subprotos.
func (sg *SubGraph) preTraverse(uid uint64, dst outputNode) error {
	if sg.Params.IgnoreReflex {
		if sg.Params.parentIds == nil {
			parentIds := make([]uint64, 0, 10)
			sg.Params.parentIds = parentIds
		}
		if alreadySeen(sg.Params.parentIds, uid) {
			// A node can't have itself as the child at any level.
			return nil
		}
		// Push myself to stack before sending this to children.
		sg.Params.parentIds = append(sg.Params.parentIds, uid)
	}

	var invalidUids map[uint64]bool
	var facetsNode outputNode
	// We go through all predicate children of the subprotos.
	for _, pc := range sg.Children {
		if pc.Params.ignoreResult {
			continue
		}
		if pc.Params.isGroupBy {
			dst.addGroupby(pc, pc.fieldName())
			continue
		}
		if pc.IsInternal() {
			if pc.Params.Expand != "" {
				continue
			}
			if err := addInternalNode(pc, uid, dst); err != nil {
				return err
			}
			continue
		}

		if pc.uidMatrix == nil {
			// Can happen in recurse query.
			continue
		}

		idx := algo.IndexOf(pc.SrcUIDs, uid)
		if idx < 0 {
			continue
		}
		ul := pc.uidMatrix[idx]

		fieldName := pc.fieldName()
		if len(pc.counts) > 0 {
			addCount(pc, uint64(pc.counts[idx]), dst)
		} else if pc.SrcFunc != nil && pc.SrcFunc.Name == "checkpwd" {
			addCheckPwd(pc, pc.valueMatrix[idx].Values[0], dst)
		} else if len(ul.Uids) > 0 {
			var fcsList []*intern.Facets
			if pc.Params.Facet != nil {
				fcsList = pc.facetsMatrix[idx].FacetsList
			}

			if sg.Params.IgnoreReflex {
				pc.Params.parentIds = sg.Params.parentIds
			}
			// We create as many predicate entity children as the length of uids for
			// this predicate.
			for childIdx, childUID := range ul.Uids {
				if fieldName == "" || (invalidUids != nil && invalidUids[childUID]) {
					continue
				}
				uc := dst.New(fieldName)
				if rerr := pc.preTraverse(childUID, uc); rerr != nil {
					if rerr.Error() == "_INV_" {
						if invalidUids == nil {
							invalidUids = make(map[uint64]bool)
						}

						invalidUids[childUID] = true
						continue // next UID.
					}
					// Some other error.
					x.Printf("Error while traversal: %v", rerr)
					return rerr
				}

				if pc.Params.Facet != nil && len(fcsList) > childIdx {
					fs := fcsList[childIdx]
					for _, f := range fs.Facets {
						uc.AddValue(facetName(fieldName, f), facets.ValFor(f))
					}
				}

				if !uc.IsEmpty() {
					if sg.Params.GetUid {
						uc.SetUID(childUID, "uid")
					}
					dst.AddListChild(fieldName, uc)
				}
			}
			if pc.Params.uidCount != "" {
				uc := dst.New(fieldName)
				c := types.ValueForType(types.IntID)
				c.Value = int64(len(ul.Uids))
				uc.AddValue(pc.Params.uidCount, c)
				dst.AddListChild(fieldName, uc)
			}
		} else {
			if pc.Params.Alias == "" && len(pc.Params.Langs) > 0 {
				fieldName += "@"
				fieldName += strings.Join(pc.Params.Langs, ":")
			}

			if pc.Attr == "uid" {
				dst.SetUID(uid, pc.fieldName())
				continue
			}

			tv := pc.valueMatrix[idx]
			if bytes.Equal(tv.Values[0].Val, x.Nilbyte) {
				continue
			}

			if pc.Params.Facet != nil && len(pc.facetsMatrix[idx].FacetsList) > 0 {
				// in case of Value we have only one Facets
				for _, f := range pc.facetsMatrix[idx].FacetsList[0].Facets {
					dst.AddValue(facetName(fieldName, f), facets.ValFor(f))
				}
			}

			for i, tv := range pc.valueMatrix[idx].Values {
				// if conversion not possible, we ignore it in the result.
				sv, convErr := convertWithBestEffort(tv, pc.Attr)
				if convErr == ErrEmptyVal {
					continue
				} else if convErr != nil {
					return convErr
				}
				// Only strings and default can have empty values.
				if (sv.Tid == types.StringID || sv.Tid == types.DefaultID) &&
					sv.Value.(string) == "_nil_" {
					sv.Value = ""
				}
				if pc.Params.expandAll && len(pc.LangTags[idx].Lang) != 0 {
					if i >= len(pc.LangTags[idx].Lang) {
						return x.Errorf(
							"intern.error: all lang tags should be either present or absent")
					}
					fieldNameWithTag := fieldName
					if pc.LangTags[idx].Lang[i] != "" {
						fieldNameWithTag += "@" + pc.LangTags[idx].Lang[i]
					}
					dst.AddValue(fieldNameWithTag, sv)
					continue
				}
				if !pc.Params.Normalize {
					dst.AddValue(fieldName, sv)
					continue
				}
				// If the query had the normalize directive, then we only add nodes
				// with an Alias.
				if pc.Params.Alias != "" {
					dst.AddValue(fieldName, sv)
				}
			}
		}
	}

	if sg.Params.IgnoreReflex {
		// Lets pop the stack.
		sg.Params.parentIds = (sg.Params.parentIds)[:len(sg.Params.parentIds)-1]
	}
	if facetsNode != nil && !facetsNode.IsEmpty() {
		dst.AddMapChild("@facets", facetsNode, false)
	}

	// Only for shortest path query we wan't to return uid always if there is
	// nothing else at that level.
	if (sg.Params.GetUid && !dst.IsEmpty()) || sg.Params.shortest {
		dst.SetUID(uid, "uid")
	}

	return nil
}

// convert from task.Val to types.Value, based on schema appropriate type
// is already set in api.Value
func convertWithBestEffort(tv *intern.TaskValue, attr string) (types.Val, error) {
	// value would be in binary format with appropriate type
	v, _ := getValue(tv)
	if !v.Tid.IsScalar() {
		return v, x.Errorf("Leaf predicate:'%v' must be a scalar.", attr)
	}
	if bytes.Equal(tv.Val, nil) {
		return v, ErrEmptyVal
	}

	// creates appropriate type from binary format
	sv, err := types.Convert(v, v.Tid)
	x.Checkf(err, "Error while interpreting appropriate type from binary")
	return sv, nil
}

func isPresent(list []string, str string) bool {
	for _, v := range list {
		if v == str {
			return true
		}
	}
	return false
}

func mathCopy(dst *mathTree, src *gql.MathTree) error {
	// Either we'll have an operation specified, or the function specified.
	dst.Const = src.Const
	dst.Fn = src.Fn
	dst.Val = src.Val
	dst.Var = src.Var

	for _, mc := range src.Child {
		child := &mathTree{}
		if err := mathCopy(child, mc); err != nil {
			return err
		}
		dst.Child = append(dst.Child, child)
	}
	return nil
}

func filterCopy(sg *SubGraph, ft *gql.FilterTree) error {
	// Either we'll have an operation specified, or the function specified.
	if len(ft.Op) > 0 {
		sg.FilterOp = ft.Op
	} else {
		sg.Attr = ft.Func.Attr
		if !isValidFuncName(ft.Func.Name) {
			return x.Errorf("Invalid function name : %s", ft.Func.Name)
		}

		isUidFuncWithoutVar := isUidFnWithoutVar(ft.Func)
		if isUidFuncWithoutVar {
			sg.SrcFunc = new(Function)
			sg.SrcFunc.Name = ft.Func.Name
			if err := sg.populate(ft.Func.UID); err != nil {
				return err
			}
		} else {
			sg.createSrcFunction(ft.Func)
			sg.Params.NeedsVar = append(sg.Params.NeedsVar, ft.Func.NeedsVar...)
		}
	}
	for _, ftc := range ft.Child {
		child := &SubGraph{}
		if err := filterCopy(child, ftc); err != nil {
			return err
		}
		sg.Filters = append(sg.Filters, child)
	}
	return nil
}

func uniqueKey(gchild *gql.GraphQuery) string {
	key := gchild.Attr
	if gchild.Func != nil {
		key += fmt.Sprintf("%v", gchild.Func)
	}
	// This is the case when we ask for a variable.
	if gchild.Attr == "val" {
		// E.g. a as age, result is returned as var(a)
		if gchild.Var != "" && gchild.Var != "val" {
			key = fmt.Sprintf("val(%v)", gchild.Var)
		} else if len(gchild.NeedsVar) > 0 {
			// For var(s)
			key = fmt.Sprintf("val(%v)", gchild.NeedsVar[0].Name)
		}

		// Could be min(var(x)) && max(var(x))
		if gchild.Func != nil {
			key += gchild.Func.Name
		}
	}
	if gchild.IsCount { // ignore count subgraphs..
		key += "count"
	}
	if len(gchild.Langs) > 0 {
		key += fmt.Sprintf("%v", gchild.Langs)
	}
	if gchild.MathExp != nil {
		// We would only be here if Alias is empty, so Var would be non
		// empty because MathExp should have atleast one of them.
		key = fmt.Sprintf("val(%+v)", gchild.Var)
	}
	if gchild.IsGroupby {
		key += "groupby"
	}
	return key
}

func treeCopy(gq *gql.GraphQuery, sg *SubGraph) error {
	// Typically you act on the current node, and leave recursion to deal with
	// children. But, in this case, we don't want to muck with the current
	// node, because of the way we're dealing with the root node.
	// So, we work on the children, and then recurse for grand children.
	attrsSeen := make(map[string]struct{})
	// sg.ReadTs = readTs

	for _, gchild := range gq.Children {
		if sg.Params.Alias == "shortest" && gchild.Expand != "" {
			return x.Errorf("expand() not allowed inside shortest")
		}

		key := ""
		if gchild.Alias != "" {
			key = gchild.Alias
		} else {
			key = uniqueKey(gchild)
		}
		if _, ok := attrsSeen[key]; ok {
			return x.Errorf("%s not allowed multiple times in same sub-query.",
				key)
		}
		attrsSeen[key] = struct{}{}

		args := params{
			Alias:          gchild.Alias,
			Langs:          gchild.Langs,
			GetUid:         sg.Params.GetUid,
			Var:            gchild.Var,
			Normalize:      sg.Params.Normalize,
			isInternal:     gchild.IsInternal,
			Expand:         gchild.Expand,
			isGroupBy:      gchild.IsGroupby,
			groupbyAttrs:   gchild.GroupbyAttrs,
			FacetVar:       gchild.FacetVar,
			uidCount:       gchild.UidCount,
			Cascade:        sg.Params.Cascade,
			FacetOrder:     gchild.FacetOrder,
			FacetOrderDesc: gchild.FacetDesc,
			IgnoreReflex:   sg.Params.IgnoreReflex,
			Order:          gchild.Order,
<<<<<<< HEAD
		}
		if gchild.Facets != nil {
			args.Facet = &intern.Param{gchild.Facets.AllKeys, gchild.Facets.Keys}
=======
			Facet:          gchild.Facets,
>>>>>>> 7d3ceea1
		}

		args.NeedsVar = append(args.NeedsVar, gchild.NeedsVar...)
		if gchild.IsCount {
			if len(gchild.Children) != 0 {
				return errors.New("Node with count cannot have child attributes")
			}
			args.DoCount = true
		}

		for argk := range gchild.Args {
			if !isValidArg(argk) {
				return x.Errorf("Invalid argument : %s", argk)
			}
		}
		if err := args.fill(gchild); err != nil {
			return err
		}

		if len(args.Order) != 0 && len(args.FacetOrder) != 0 {
			return x.Errorf("Cannot specify order at both args and facets")
		}

		dst := &SubGraph{
			Attr:   gchild.Attr,
			Params: args,
		}
		if gchild.MathExp != nil {
			mathExp := &mathTree{}
			if err := mathCopy(mathExp, gchild.MathExp); err != nil {
				return err
			}
			dst.MathExp = mathExp
		}

		if gchild.Func != nil &&
			(gchild.Func.IsAggregator() || gchild.Func.IsPasswordVerifier()) {
			f := gchild.Func.Name
			if len(gchild.Children) != 0 {
				note := fmt.Sprintf("Node with %q cant have child attr", f)
				return errors.New(note)
			}
			// embedded filter will cause ambiguous output like following,
			// director.film @filter(gt(initial_release_date, "2016")) {
			//    min(initial_release_date @filter(gt(initial_release_date, "1986"))
			// }
			if gchild.Filter != nil {
				note := fmt.Sprintf("Node with %q cant have filter,", f) +
					" please place the filter on the upper level"
				return errors.New(note)
			}
			dst.createSrcFunction(gchild.Func)
		}

		if gchild.Filter != nil {
			dstf := &SubGraph{}
			if err := filterCopy(dstf, gchild.Filter); err != nil {
				return err
			}
			dst.Filters = append(dst.Filters, dstf)
		}

		if gchild.FacetsFilter != nil {
			facetsFilter, err := toFacetsFilter(gchild.FacetsFilter)
			if err != nil {
				return err
			}
			dst.facetsFilter = facetsFilter
		}

		sg.Children = append(sg.Children, dst)
		if err := treeCopy(gchild, dst); err != nil {
			return err
		}
	}
	return nil
}

func (args *params) fill(gq *gql.GraphQuery) error {
	if v, ok := gq.Args["offset"]; ok {
		offset, err := strconv.ParseInt(v, 0, 32)
		if err != nil {
			return err
		}
		args.Offset = int(offset)
	}
	if v, ok := gq.Args["after"]; ok {
		after, err := strconv.ParseUint(v, 0, 64)
		if err != nil {
			return err
		}
		args.AfterUID = uint64(after)
	}

	if v, ok := gq.Args["depth"]; ok && (args.Alias == "shortest") {
		from, err := strconv.ParseUint(v, 0, 64)
		if err != nil {
			return err
		}
		args.ExploreDepth = from
	}
	if v, ok := gq.Args["numpaths"]; ok && args.Alias == "shortest" {
		numPaths, err := strconv.ParseUint(v, 0, 64)
		if err != nil {
			return err
		}
		args.numPaths = int(numPaths)
	}
	if v, ok := gq.Args["from"]; ok && args.Alias == "shortest" {
		from, err := strconv.ParseUint(v, 0, 64)
		if err != nil {
			return err
		}
		args.From = uint64(from)
	}
	if v, ok := gq.Args["to"]; ok && args.Alias == "shortest" {
		to, err := strconv.ParseUint(v, 0, 64)
		if err != nil {
			return err
		}
		args.To = uint64(to)
	}
	if v, ok := gq.Args["first"]; ok {
		first, err := strconv.ParseInt(v, 0, 32)
		if err != nil {
			return err
		}
		args.Count = int(first)
	}
	return nil
}

// ToSubGraph converts the GraphQuery into the intern.SubGraph instance type.
func ToSubGraph(ctx context.Context, gq *gql.GraphQuery) (*SubGraph, error) {
	sg, err := newGraph(ctx, gq)
	if err != nil {
		return nil, err
	}
	err = treeCopy(gq, sg)
	if err != nil {
		return nil, err
	}
	return sg, err
}

func isDebug(ctx context.Context) bool {
	var debug bool
	// gRPC client passes information about debug as metadata.
	if md, ok := metadata.FromIncomingContext(ctx); ok {
		// md is a map[string][]string
		debug = len(md["debug"]) > 0 && md["debug"][0] == "true"
	}
	// HTTP passes information about debug as query parameter which is attached to context.
	return debug || ctx.Value("debug") == "true"
}

func (sg *SubGraph) populate(uids []uint64) error {
	// Put sorted entries in matrix.
	sort.Slice(uids, func(i, j int) bool { return uids[i] < uids[j] })
	sg.uidMatrix = []*intern.List{{uids}}
	// User specified list may not be sorted.
	sg.SrcUIDs = &intern.List{uids}
	return nil
}

// newGraph returns the SubGraph and its task query.
func newGraph(ctx context.Context, gq *gql.GraphQuery) (*SubGraph, error) {
	// This would set the Result field in SubGraph,
	// and populate the children for attributes.

	// For the root, the name to be used in result is stored in Alias, not Attr.
	// The attr at root (if present) would stand for the source functions attr.
	args := params{
		GetUid:       isDebug(ctx),
		Alias:        gq.Alias,
		Langs:        gq.Langs,
		Var:          gq.Var,
		ParentVars:   make(map[string]varValue),
		Normalize:    gq.Normalize,
		Cascade:      gq.Cascade,
		isGroupBy:    gq.IsGroupby,
		groupbyAttrs: gq.GroupbyAttrs,
		uidCount:     gq.UidCount,
		IgnoreReflex: gq.IgnoreReflex,
		IsEmpty:      gq.IsEmpty,
		Order:        gq.Order,
		Recurse:      gq.Recurse,
		RecurseArgs:  gq.RecurseArgs,
	}
<<<<<<< HEAD
	if gq.Facets != nil {
		args.Facet = &intern.Param{gq.Facets.AllKeys, gq.Facets.Keys}
	}

=======
>>>>>>> 7d3ceea1
	for _, it := range gq.NeedsVar {
		args.NeedsVar = append(args.NeedsVar, it)
	}

	for argk := range gq.Args {
		if !isValidArg(argk) {
			return nil, x.Errorf("Invalid argument : %s", argk)
		}
	}
	if err := args.fill(gq); err != nil {
		return nil, err
	}

	sg := &SubGraph{
		Params: args,
	}

	if gq.Func != nil {
		// Uid function doesnt have Attr. It just has a list of ids
		if gq.Func.Attr != "uid" {
			sg.Attr = gq.Func.Attr
		}
		if !isValidFuncName(gq.Func.Name) {
			return nil, x.Errorf("Invalid function name : %s", gq.Func.Name)
		}
		sg.createSrcFunction(gq.Func)
	}

	isUidFuncWithoutVar := gq.Func != nil && isUidFnWithoutVar(gq.Func)
	if isUidFuncWithoutVar && len(gq.UID) > 0 {
		if err := sg.populate(gq.UID); err != nil {
			return nil, err
		}
	}

	// Copy roots filter.
	if gq.Filter != nil {
		sgf := &SubGraph{}
		if err := filterCopy(sgf, gq.Filter); err != nil {
			return nil, err
		}
		sg.Filters = append(sg.Filters, sgf)
	}
	if gq.FacetsFilter != nil {
		facetsFilter, err := toFacetsFilter(gq.FacetsFilter)
		if err != nil {
			return nil, err
		}
		sg.facetsFilter = facetsFilter
	}
	return sg, nil
}

func toFacetsFilter(gft *gql.FilterTree) (*intern.FilterTree, error) {
	if gft == nil {
		return nil, nil
	}
	if gft.Func != nil && len(gft.Func.NeedsVar) != 0 {
		return nil, x.Errorf("Variables not supported in intern.FilterTree")
	}
	ftree := new(intern.FilterTree)
	ftree.Op = gft.Op
	for _, gftc := range gft.Child {
		ftc, err := toFacetsFilter(gftc)
		if err != nil {
			return nil, err
		}
		ftree.Children = append(ftree.Children, ftc)
	}
	if gft.Func != nil {
		ftree.Func = &intern.Function{
			Key:  gft.Func.Attr,
			Name: gft.Func.Name,
			Args: []string{},
		}
		// TODO(Janardhan): Handle variable in facets later.
		for _, arg := range gft.Func.Args {
			ftree.Func.Args = append(ftree.Func.Args, arg.Value)
		}
	}
	return ftree, nil
}

// createTaskQuery generates the query buffer.
func createTaskQuery(sg *SubGraph) (*intern.Query, error) {
	attr := sg.Attr
	// Might be safer than just checking first byte due to i18n
	reverse := strings.HasPrefix(attr, "~")
	if reverse {
		attr = strings.TrimPrefix(attr, "~")
	}
	var srcFunc *intern.SrcFunction
	if sg.SrcFunc != nil {
		srcFunc = &intern.SrcFunction{}
		srcFunc.Name = sg.SrcFunc.Name
		srcFunc.IsCount = sg.SrcFunc.IsCount
		for _, arg := range sg.SrcFunc.Args {
			srcFunc.Args = append(srcFunc.Args, arg.Value)
			if arg.IsValueVar {
				return nil, x.Errorf("unsupported use of value var")
			}
		}
	}
	out := &intern.Query{
		ReadTs:       sg.ReadTs,
		LinRead:      sg.LinRead,
		Attr:         attr,
		Langs:        sg.Params.Langs,
		Reverse:      reverse,
		SrcFunc:      srcFunc,
		AfterUid:     sg.Params.AfterUID,
		DoCount:      len(sg.Filters) == 0 && sg.Params.DoCount,
		FacetParam:   sg.Params.Facet,
		FacetsFilter: sg.facetsFilter,
		ExpandAll:    sg.Params.expandAll,
	}
	if sg.SrcUIDs != nil {
		out.UidList = sg.SrcUIDs
	}
	return out, nil
}

type varValue struct {
	Uids *intern.List
	Vals map[uint64]types.Val
	path []*SubGraph // This stores the subgraph path from root to var definition.
	// TODO: Check if we can do without this field.
	strList []*intern.ValueList
}

func evalLevelAgg(doneVars map[string]varValue, sg, parent *SubGraph) (mp map[uint64]types.Val,
	rerr error) {
	if parent == nil {
		return mp, ErrWrongAgg
	}

	needsVar := sg.Params.NeedsVar[0].Name
	if parent.Params.IsEmpty {
		// The aggregated value doesn't really belong to a uid, we put it in uidToVal map
		// corresponding to uid 0 to avoid defining another field in SubGraph.
		vals := doneVars[needsVar].Vals
		mp = make(map[uint64]types.Val)
		if len(vals) == 0 {
			mp[0] = types.Val{Tid: types.FloatID, Value: 0.0}
			return mp, nil
		}

		ag := aggregator{
			name: sg.SrcFunc.Name,
		}
		for _, val := range vals {
			ag.Apply(val)
		}
		v, err := ag.Value()
		if err != nil && err != ErrEmptyVal {
			return mp, err
		}
		if v.Value != nil {
			mp[0] = v
		}
		return mp, nil
	}

	var relSG *SubGraph
	for _, ch := range parent.Children {
		if sg == ch {
			continue
		}
		if ch.Params.FacetVar != nil {
			for _, v := range ch.Params.FacetVar {
				if v == needsVar {
					relSG = ch
				}
			}
		}
		for _, cch := range ch.Children {
			// Find the sibling node whose child has the required variable.
			if cch.Params.Var == needsVar {
				relSG = ch
			}
		}
	}
	if relSG == nil {
		return mp, x.Errorf("Invalid variable aggregation. Check the levels.")
	}

	vals := doneVars[needsVar].Vals
	mp = make(map[uint64]types.Val)
	// Go over the sibling node and aggregate.
	for i, list := range relSG.uidMatrix {
		ag := aggregator{
			name: sg.SrcFunc.Name,
		}
		for _, uid := range list.Uids {
			if val, ok := vals[uid]; ok {
				ag.Apply(val)
			}
		}
		v, err := ag.Value()
		if err != nil && err != ErrEmptyVal {
			return mp, err
		}
		if v.Value != nil {
			mp[relSG.SrcUIDs.Uids[i]] = v
		}
	}
	return mp, nil
}

func (mt *mathTree) extractVarNodes() []*mathTree {
	var nodeList []*mathTree
	for _, ch := range mt.Child {
		nodeList = append(nodeList, ch.extractVarNodes()...)
	}
	if mt.Var != "" {
		nodeList = append(nodeList, mt)
		return nodeList
	}
	return nodeList
}

// transformTo transforms fromNode to toNode level using the path between them and the
// corresponding uidMatrices.
func (fromNode *varValue) transformTo(toPath []*SubGraph) (map[uint64]types.Val, error) {
	if len(toPath) < len(fromNode.path) {
		return fromNode.Vals, nil
	}

	idx := 0
	for ; idx < len(fromNode.path); idx++ {
		if fromNode.path[idx] != toPath[idx] {
			return fromNode.Vals, nil
		}
	}

	newMap := fromNode.Vals
	if newMap == nil {
		return map[uint64]types.Val{}, nil
	}
	for ; idx < len(toPath); idx++ {
		curNode := toPath[idx]
		tempMap := make(map[uint64]types.Val)
		if idx == 0 {
			continue
		}

		for i := 0; i < len(curNode.uidMatrix); i++ {
			ul := curNode.uidMatrix[i]
			srcUid := curNode.SrcUIDs.Uids[i]
			curVal, ok := newMap[srcUid]
			if !ok || curVal.Value == nil {
				continue
			}
			if curVal.Tid != types.IntID && curVal.Tid != types.FloatID {
				return nil, x.Errorf("Encountered non int/float type for summing")
			}
			for j := 0; j < len(ul.Uids); j++ {
				dstUid := ul.Uids[j]
				ag := aggregator{name: "sum"}
				ag.Apply(curVal)
				ag.Apply(tempMap[dstUid])
				val, err := ag.Value()
				if err != nil {
					continue
				}
				tempMap[dstUid] = val
			}
		}
		newMap = tempMap
	}
	return newMap, nil
}

// transformVars transforms all the variables to the variable at the lowest level
func (sg *SubGraph) transformVars(doneVars map[string]varValue,
	path []*SubGraph) error {
	mNode := sg.MathExp
	mvarList := mNode.extractVarNodes()
	for i := 0; i < len(mvarList); i++ {
		mt := mvarList[i]
		curNode := doneVars[mt.Var]
		newMap, err := curNode.transformTo(path)
		if err != nil {
			return err
		}
		mt.Val = newMap
	}
	return nil
}

func (sg *SubGraph) valueVarAggregation(doneVars map[string]varValue, path []*SubGraph,
	parent *SubGraph) error {
	if !sg.IsInternal() && !sg.IsGroupBy() && !sg.Params.IsEmpty {
		return nil
	}

	// Aggregation function won't be present at root.
	if sg.Params.IsEmpty && parent == nil {
		return nil
	}

	if sg.IsGroupBy() {
		err := sg.processGroupBy(doneVars, path)
		if err != nil {
			return err
		}
	} else if sg.SrcFunc != nil && !parent.IsGroupBy() && isAggregatorFn(sg.SrcFunc.Name) {
		// Aggregate the value over level.
		mp, err := evalLevelAgg(doneVars, sg, parent)
		if err != nil {
			return err
		}
		if sg.Params.Var != "" {
			it := doneVars[sg.Params.Var]
			it.Vals = mp
			doneVars[sg.Params.Var] = it
		}
		sg.Params.uidToVal = mp
	} else if sg.MathExp != nil {
		// Preprocess to bring all variables to the same level.
		err := sg.transformVars(doneVars, path)
		if err != nil {
			return err
		}

		err = evalMathTree(sg.MathExp)
		if err != nil {
			return err
		}
		if sg.MathExp.Val != nil {
			it := doneVars[sg.Params.Var]
			var isInt, isFloat bool
			for _, v := range sg.MathExp.Val {
				if v.Tid == types.FloatID {
					isFloat = true
				}
				if v.Tid == types.IntID {
					isInt = true
				}
			}
			if isInt && isFloat {
				for k, v := range sg.MathExp.Val {
					if v.Tid == types.IntID {
						v.Tid = types.FloatID
						v.Value = float64(v.Value.(int64))
					}
					sg.MathExp.Val[k] = v
				}
			}

			it.Vals = sg.MathExp.Val
			// The path of math node is the path of max var node used in it.
			it.path = path
			doneVars[sg.Params.Var] = it
			sg.Params.uidToVal = sg.MathExp.Val
		} else if sg.MathExp.Const.Value != nil {
			// Assign the const for all the srcUids.
			mp := make(map[uint64]types.Val)
			rangeOver := sg.SrcUIDs
			if parent == nil {
				rangeOver = sg.DestUIDs
			}
			if rangeOver == nil {
				it := doneVars[sg.Params.Var]
				it.Vals = mp
				doneVars[sg.Params.Var] = it
				return nil
			}
			for _, uid := range rangeOver.Uids {
				mp[uid] = sg.MathExp.Const
			}
			it := doneVars[sg.Params.Var]
			it.Vals = mp
			doneVars[sg.Params.Var] = it
			sg.Params.uidToVal = mp
		} else {
			return x.Errorf("Missing values/constant in math expression")
		}
		// Put it in this node.
	} else if len(sg.Params.NeedsVar) > 0 {
		// This is a var() block.
		srcVar := sg.Params.NeedsVar[0]
		srcMap := doneVars[srcVar.Name]
		// The value var can be empty. No need to check for nil.
		sg.Params.uidToVal = srcMap.Vals
	} else {
		return x.Errorf("Unhandled intern.node %v with parent %v", sg.Attr, parent.Attr)
	}
	return nil
}

func (sg *SubGraph) populatePostAggregation(doneVars map[string]varValue, path []*SubGraph,
	parent *SubGraph) error {
	for idx := 0; idx < len(sg.Children); idx++ {
		child := sg.Children[idx]
		path = append(path, sg)
		err := child.populatePostAggregation(doneVars, path, sg)
		path = path[:len(path)-1]
		if err != nil {
			return err
		}
	}
	return sg.valueVarAggregation(doneVars, path, parent)
}

// Filters might have updated the destuids. facetMatrix should also be updated.
func (sg *SubGraph) updateFacetMatrix() {
	if sg.Params.Facet == nil {
		return
	}

	for lidx, l := range sg.uidMatrix {
		out := sg.facetsMatrix[lidx].FacetsList[:0]
		for idx, uid := range l.Uids {
			// If uid wasn't filtered then we keep the facet for it.
			if algo.IndexOf(sg.DestUIDs, uid) >= 0 {
				out = append(out, sg.facetsMatrix[lidx].FacetsList[idx])
			}
		}
		sg.facetsMatrix[lidx].FacetsList = out
	}
}

func (sg *SubGraph) updateUidMatrix() {
	sg.updateFacetMatrix()
	for _, l := range sg.uidMatrix {
		if len(sg.Params.Order) > 0 {
			// We can't do intersection directly as the list is not sorted by UIDs.
			// So do filter.
			algo.ApplyFilter(l, func(uid uint64, idx int) bool {
				i := algo.IndexOf(sg.DestUIDs, uid) // Binary search.
				if i >= 0 {
					return true
				}
				return false
			})
		} else {
			// If we didn't order on UIDmatrix, it'll be sorted.
			algo.IntersectWith(l, sg.DestUIDs, l)
		}
	}

}

func (sg *SubGraph) populateVarMap(doneVars map[string]varValue,
	sgPath []*SubGraph) error {
	if sg.DestUIDs == nil || sg.IsGroupBy() {
		return nil
	}
	out := make([]uint64, 0, len(sg.DestUIDs.Uids))
	if sg.Params.Alias == "shortest" {
		goto AssignStep
	}

	if len(sg.Filters) > 0 {
		sg.updateUidMatrix()
	}
	for _, child := range sg.Children {
		sgPath = append(sgPath, sg) // Add the current node to path
		if err := child.populateVarMap(doneVars, sgPath); err != nil {
			return err
		}
		sgPath = sgPath[:len(sgPath)-1] // Backtrack
		if !sg.Params.Cascade {
			continue
		}

		// Intersect the UidMatrix with the DestUids as some UIDs might have been removed
		// by other operations. So we need to apply it on the UidMatrix.
		child.updateUidMatrix()
	}

	if !sg.Params.Cascade {
		goto AssignStep
	}

	// Filter out UIDs that don't have atleast one UID in every child.
	for i, uid := range sg.DestUIDs.Uids {
		var exclude bool
		for _, child := range sg.Children {
			// For uid we dont actually populate the uidMatrix or values. So a node asking for
			// uid would always be excluded. Therefore we skip it.
			if child.Attr == "uid" {
				continue
			}

			// If the length of child UID list is zero and it has no valid value, then the
			// current UID should be removed from this level.
			if !child.IsInternal() &&
				// Check len before accessing index.
				(len(child.valueMatrix) <= i || len(child.valueMatrix[i].Values[0].Val) == 0) &&
				(len(child.counts) <= i) &&
				(len(child.uidMatrix) <= i || len(child.uidMatrix[i].Uids) == 0) {
				exclude = true
				break
			}
		}
		if !exclude {
			out = append(out, uid)
		}
	}
	// Note the we can't overwrite DestUids, as it'd also modify the SrcUids of
	// next level and the mapping from SrcUids to uidMatrix would be lost.
	sg.DestUIDs = &intern.List{out}

AssignStep:
	return sg.updateVars(doneVars, sgPath)
}

// Updates the doneVars map by picking up uid/values from the current Subgraph
func (sg *SubGraph) updateVars(doneVars map[string]varValue, sgPath []*SubGraph) error {
	if doneVars == nil || (sg.Params.Var == "" && sg.Params.FacetVar == nil) {
		return nil
	}

	sgPathCopy := make([]*SubGraph, len(sgPath))
	copy(sgPathCopy, sgPath)
	err := sg.populateUidValVar(doneVars, sgPathCopy)
	if err != nil {
		return err
	}
	return sg.populateFacetVars(doneVars, sgPathCopy)
}

func (sg *SubGraph) populateUidValVar(doneVars map[string]varValue, sgPath []*SubGraph) error {
	if sg.Params.Var == "" {
		return nil
	}

	var v varValue
	var ok bool
	if sg.Attr == "_predicate_" {
		// This is a predicates list.
		doneVars[sg.Params.Var] = varValue{
			strList: sg.valueMatrix,
			path:    sgPath,
		}
	} else if len(sg.counts) > 0 {
		// This implies it is a value variable.
		doneVars[sg.Params.Var] = varValue{
			Vals: make(map[uint64]types.Val),
			path: sgPath,
		}
		for idx, uid := range sg.SrcUIDs.Uids {
			val := types.Val{
				Tid:   types.IntID,
				Value: int64(sg.counts[idx]),
			}
			doneVars[sg.Params.Var].Vals[uid] = val
		}
	} else if len(sg.DestUIDs.Uids) != 0 || (sg.Attr == "uid" && sg.SrcUIDs != nil) {
		// Uid variable could be defined using uid or a predicate.
		var uids *intern.List
		if sg.Attr == "uid" {
			uids = sg.SrcUIDs
		} else {
			uids = sg.DestUIDs
		}

		// This implies it is a entity variable.
		if v, ok = doneVars[sg.Params.Var]; !ok {
			doneVars[sg.Params.Var] = varValue{
				Uids: uids,
				path: sgPath,
			}
			return nil
		}

		// For a recurse query this can happen. We don't allow using the same variable more than
		// once otherwise.
		oldUids := v.Uids
		lists := make([]*intern.List, 0, 2)
		lists = append(lists, oldUids, uids)
		v.Uids = algo.MergeSorted(lists)
		doneVars[sg.Params.Var] = v
		// This implies it is a value variable.
	} else if len(sg.valueMatrix) != 0 && sg.SrcUIDs != nil && len(sgPath) != 0 {
		if v, ok = doneVars[sg.Params.Var]; !ok {
			v.Vals = make(map[uint64]types.Val)
			v.path = sgPath
		}

		for idx, uid := range sg.SrcUIDs.Uids {
			if len(sg.valueMatrix[idx].Values) > 1 {
				return x.Errorf("Value variables not supported for predicate with list type.")
			}

			val, err := convertWithBestEffort(sg.valueMatrix[idx].Values[0], sg.Attr)
			if err != nil {
				continue
			}
			v.Vals[uid] = val
		}
		doneVars[sg.Params.Var] = v
	} else {
		// If the variable already existed and now we see it again without any DestUIDs or
		// ValueMatrix then lets just return.
		if _, ok := doneVars[sg.Params.Var]; ok {
			return nil
		}
		// Insert a empty entry to keep the dependency happy.
		doneVars[sg.Params.Var] = varValue{
			path: sgPath,
			Vals: make(map[uint64]types.Val),
		}
	}
	return nil
}

func (sg *SubGraph) populateFacetVars(doneVars map[string]varValue, sgPath []*SubGraph) error {
	if sg.Params.FacetVar != nil && sg.Params.Facet != nil {
		sgPath = append(sgPath, sg)

		for _, it := range sg.Params.Facet.Param {
			fvar, ok := sg.Params.FacetVar[it.Key]
			if !ok {
				continue
			}
			doneVars[fvar] = varValue{
				Vals: make(map[uint64]types.Val),
				path: sgPath,
			}
		}

		if len(sg.facetsMatrix) == 0 {
			return nil
		}

		// Note: We ignore the facets if its a value edge as we can't
		// attach the value to any node.
		for i, uids := range sg.uidMatrix {
			for j, uid := range uids.Uids {
				facet := sg.facetsMatrix[i].FacetsList[j]
				for _, f := range facet.Facets {
					fvar, ok := sg.Params.FacetVar[f.Key]
					if ok {
						if pVal, ok := doneVars[fvar].Vals[uid]; !ok {
							doneVars[fvar].Vals[uid] = facets.ValFor(f)
						} else {
							// If the value is int/float we add them up. Else we throw an error as
							// many to one maps are not allowed for other types.
							nVal := facets.ValFor(f)
							if nVal.Tid != types.IntID && nVal.Tid != types.FloatID {
								return x.Errorf("Repeated id with non int/float value for facet var encountered.")
							}
							ag := aggregator{name: "sum"}
							ag.Apply(pVal)
							ag.Apply(nVal)
							fVal, err := ag.Value()
							if err != nil {
								continue
							}
							doneVars[fvar].Vals[uid] = fVal
						}
					}
				}
			}
		}
	}
	return nil
}

func (sg *SubGraph) recursiveFillVars(doneVars map[string]varValue) error {
	err := sg.fillVars(doneVars)
	if err != nil {
		return err
	}
	for _, child := range sg.Children {
		err = child.recursiveFillVars(doneVars)
		if err != nil {
			return err
		}
	}
	for _, fchild := range sg.Filters {
		err = fchild.recursiveFillVars(doneVars)
		if err != nil {
			return err
		}
	}
	return nil
}

func (sg *SubGraph) fillVars(mp map[string]varValue) error {
	lists := make([]*intern.List, 0, 3)
	for _, v := range sg.Params.NeedsVar {
		if l, ok := mp[v.Name]; ok {
			if (v.Typ == gql.ANY_VAR || v.Typ == gql.LIST_VAR) && l.strList != nil {
				// TODO: If we support value vars for list type then this needn't be true
				sg.ExpandPreds = l.strList
			} else if (v.Typ == gql.ANY_VAR || v.Typ == gql.UID_VAR) && l.Uids != nil {
				lists = append(lists, l.Uids)
			} else if (v.Typ == gql.ANY_VAR || v.Typ == gql.VALUE_VAR) && len(l.Vals) != 0 {
				// This should happen only once.
				// TODO: This allows only one value var per subgraph, change it later
				sg.Params.uidToVal = l.Vals
			} else if len(l.Vals) != 0 && (v.Typ == gql.ANY_VAR || v.Typ == gql.UID_VAR) {
				// Derive the UID list from value var.
				uids := make([]uint64, 0, len(l.Vals))
				for k := range l.Vals {
					uids = append(uids, k)
				}
				sort.Slice(uids, func(i, j int) bool {
					return uids[i] < uids[j]
				})
				lists = append(lists, &intern.List{uids})
			} else if len(l.Vals) != 0 || l.Uids != nil {
				return x.Errorf("Wrong variable type encountered for var(%v) %v.", v.Name, v.Typ)
			}
		}
	}
	if err := sg.replaceVarInFunc(); err != nil {
		return err
	}
	lists = append(lists, sg.DestUIDs)
	sg.DestUIDs = algo.MergeSorted(lists)
	return nil
}

// eq(score,val(myscore)), we disallow vars in facets filter so we don't need to worry about
// that as of now.
func (sg *SubGraph) replaceVarInFunc() error {
	if sg.SrcFunc == nil {
		return nil
	}
	var args []gql.Arg
	// Iterate over the args and replace value args with their values
	for _, arg := range sg.SrcFunc.Args {
		if !arg.IsValueVar {
			args = append(args, arg)
			continue
		}
		if len(sg.Params.uidToVal) == 0 {
			return x.Errorf("No value found for value variable %q", arg.Value)
		}
		// We don't care about uids, just take all the values and put as args.
		// There would be only one value var per subgraph as per current assumptions.
		seenArgs := make(map[string]struct{})
		for _, v := range sg.Params.uidToVal {
			data := types.ValueForType(types.StringID)
			if err := types.Marshal(v, &data); err != nil {
				return err
			}
			if _, ok := seenArgs[data.Value.(string)]; ok {
				continue
			}
			args = append(args, gql.Arg{Value: data.Value.(string)})
		}
	}
	sg.SrcFunc.Args = args
	return nil
}

func (sg *SubGraph) ApplyIneqFunc() error {
	if sg.Params.uidToVal == nil {
		return x.Errorf("Expected a valid value map. But got empty.")
	}
	var typ types.TypeID
	for _, v := range sg.Params.uidToVal {
		typ = v.Tid
		break
	}
	val := sg.SrcFunc.Args[0].Value
	src := types.Val{types.StringID, []byte(val)}
	dst, err := types.Convert(src, typ)
	if err != nil {
		return x.Errorf("Invalid argment %v. Comparing with different type", val)
	}
	if sg.SrcUIDs != nil {
		for _, uid := range sg.SrcUIDs.Uids {
			curVal, ok := sg.Params.uidToVal[uid]
			if ok && types.CompareVals(sg.SrcFunc.Name, curVal, dst) {
				sg.DestUIDs.Uids = append(sg.DestUIDs.Uids, uid)
			}
		}
	} else {
		// This means its a root as SrcUIDs is nil
		for uid, curVal := range sg.Params.uidToVal {
			if types.CompareVals(sg.SrcFunc.Name, curVal, dst) {
				sg.DestUIDs.Uids = append(sg.DestUIDs.Uids, uid)
			}
		}
		sort.Slice(sg.DestUIDs.Uids, func(i, j int) bool {
			return sg.DestUIDs.Uids[i] < sg.DestUIDs.Uids[j]
		})
		sg.uidMatrix = []*intern.List{sg.DestUIDs}
	}
	return nil
}

func (sg *SubGraph) appendDummyValues() {
	if sg.SrcUIDs == nil {
		return
	}
	var l intern.List
	var val intern.ValueList
	for i := 0; i < len(sg.SrcUIDs.Uids); i++ {
		// This is necessary so that preTraverse can be processed smoothly.
		sg.uidMatrix = append(sg.uidMatrix, &l)
		sg.valueMatrix = append(sg.valueMatrix, &val)
	}
}

func uniquePreds(vl []*intern.ValueList) map[string]struct{} {
	preds := make(map[string]struct{})

	for _, l := range vl {
		for _, v := range l.Values {
			preds[string(v.Val)] = struct{}{}
		}
	}
	return preds
}

func recursiveCopy(dst *SubGraph, src *SubGraph) {
	dst.Attr = src.Attr
	dst.Params = src.Params
	dst.Params.ParentVars = make(map[string]varValue)
	for k, v := range src.Params.ParentVars {
		dst.Params.ParentVars[k] = v
	}

	dst.copyFiltersRecurse(src)
	dst.ReadTs = src.ReadTs
	dst.LinRead = src.LinRead

	for _, c := range src.Children {
		copyChild := new(SubGraph)
		recursiveCopy(copyChild, c)
		dst.Children = append(dst.Children, copyChild)
	}
}

func expandSubgraph(ctx context.Context, sg *SubGraph) ([]*SubGraph, error) {
	out := make([]*SubGraph, 0, len(sg.Children))
	var err error
	for i := 0; i < len(sg.Children); i++ {
		child := sg.Children[i]

		if !worker.Config.ExpandEdge && child.Attr == "_predicate_" {
			return out,
				x.Errorf("Cannot ask for _predicate_ when ExpandEdge(--expand_edge) is false.")
		}

		if child.Params.Expand == "" {
			out = append(out, child)
			continue
		}

		if !worker.Config.ExpandEdge {
			return out,
				x.Errorf("Cannot run expand() query when ExpandEdge(--expand_edge) is false.")
		}

		// It could be expand(_all_) or expand(val(x)).
		if child.Params.Expand == "_all_" {
			// Get the predicate list for expansion. Otherwise we already
			// have the list populated from the var.
			child.ExpandPreds, err = getNodePredicates(ctx, sg)
			if err != nil {
				return out, err
			}
			rpreds, err := getReversePredicates(ctx)
			if err != nil {
				return out, err
			}
			child.ExpandPreds[0].Values = append(child.ExpandPreds[0].Values, rpreds...)
		}

		up := uniquePreds(child.ExpandPreds)
		for pred, _ := range up {
			temp := &SubGraph{
				ReadTs:  sg.ReadTs,
				LinRead: sg.LinRead,
				Attr:    pred,
			}
			temp.Params = child.Params
			temp.Params.expandAll = child.Params.Expand == "_all_"
			temp.Params.ParentVars = make(map[string]varValue)
			for k, v := range child.Params.ParentVars {
				temp.Params.ParentVars[k] = v
			}
			temp.Params.isInternal = false
			temp.Params.Expand = ""

			// Go through each child, create a copy and attach to temp.Children.
			for _, cc := range child.Children {
				s := new(SubGraph)
				recursiveCopy(s, cc)
				temp.Children = append(temp.Children, s)
			}

			for _, ch := range sg.Children {
				if ch.isSimilar(temp) {
					return out, x.Errorf("Repeated subgraph: [%s] while using expand()", ch.Attr)
				}
			}
			out = append(out, temp)
		}
	}
	return out, nil
}

func getReversePredicates(ctx context.Context) ([]*intern.TaskValue, error) {
	schs, err := worker.GetSchemaOverNetwork(ctx, &intern.SchemaRequest{})
	if err != nil {
		return nil, err
	}
	var preds []*intern.TaskValue
	for _, sch := range schs {
		if !sch.Reverse {
			continue
		}
		pred := make([]byte, 1+len(sch.Predicate))
		pred[0] = '~'
		copy(pred[1:], sch.Predicate)
		preds = append(preds, &intern.TaskValue{
			Val:     pred,
			ValType: int32(intern.Posting_DEFAULT),
		})
	}
	return preds, nil
}

// ProcessGraph processes the SubGraph instance accumulating result for the query
// from different instances. Note: taskQuery is nil for root node.
func ProcessGraph(ctx context.Context, sg, parent *SubGraph, rch chan error) {
	if sg.Attr == "uid" {
		// We dont need to call ProcessGraph for uid, as we already have uids
		// populated from parent and there is nothing to process but uidMatrix
		// and values need to have the right sizes so that preTraverse works.
		sg.appendDummyValues()
		rch <- nil
		return
	}
	var err error
	if parent == nil && sg.SrcFunc != nil && sg.SrcFunc.Name == "uid" {
		// I'm root and I'm using some variable that has been populated.
		// Retain the actual order in uidMatrix. But sort the destUids.
		if sg.SrcUIDs != nil && len(sg.SrcUIDs.Uids) != 0 {
			// I am root. I don't have any function to execute, and my
			// result has been prepared for me already by list passed by the user.
			// uidmatrix retains the order. SrcUids are sorted (in newGraph).
			sg.DestUIDs = sg.SrcUIDs
		} else {
			// Populated variable.
			o := make([]uint64, len(sg.DestUIDs.Uids))
			copy(o, sg.DestUIDs.Uids)
			sg.uidMatrix = []*intern.List{{o}}
			sort.Slice(sg.DestUIDs.Uids, func(i, j int) bool { return sg.DestUIDs.Uids[i] < sg.DestUIDs.Uids[j] })
		}
	} else if len(sg.Attr) == 0 {
		// This is when we have uid function in children.
		if sg.SrcFunc != nil && sg.SrcFunc.Name == "uid" {
			// If its a uid() filter, we just have to intersect the SrcUIDs with DestUIDs
			// and return.
			if err := sg.fillVars(sg.Params.ParentVars); err != nil {
				rch <- err
				return
			}
			algo.IntersectWith(sg.DestUIDs, sg.SrcUIDs, sg.DestUIDs)
			rch <- nil
			return
		}

		x.AssertTruef(sg.SrcUIDs != nil, "SrcUIDs shouldn't be nil.")
		// If we have a filter SubGraph which only contains an operator,
		// it won't have any attribute to work on.
		// This is to allow providing SrcUIDs to the filter children.
		// Each filter use it's own (shallow) copy of SrcUIDs, so there is no race conditions,
		// when multiple filters replace their sg.DestUIDs
		sg.DestUIDs = &intern.List{sg.SrcUIDs.Uids}
	} else {

		if sg.SrcFunc != nil && isInequalityFn(sg.SrcFunc.Name) && sg.SrcFunc.IsValueVar {
			// This is a ineq function which uses a value variable.
			err = sg.ApplyIneqFunc()
			if parent != nil {
				rch <- err
				return
			}
		} else {
			taskQuery, err := createTaskQuery(sg)
			if err != nil {
				if tr, ok := trace.FromContext(ctx); ok {
					tr.LazyPrintf("Error while processing task: %+v", err)
				}
				rch <- err
				return
			}
			result, err := worker.ProcessTaskOverNetwork(ctx, taskQuery)
			if err != nil {
				if tr, ok := trace.FromContext(ctx); ok {
					tr.LazyPrintf("Error while processing task: %+v", err)
				}
				rch <- err
				return
			}

			sg.uidMatrix = result.UidMatrix
			sg.valueMatrix = result.ValueMatrix
			sg.facetsMatrix = result.FacetMatrix
			sg.counts = result.Counts
			sg.LinRead = result.LinRead
			sg.LangTags = result.LangMatrix

			if sg.Params.DoCount {
				if len(sg.Filters) == 0 {
					// If there is a filter, we need to do more work to get the actual count.
					if tr, ok := trace.FromContext(ctx); ok {
						tr.LazyPrintf("Zero uids. Only count requested")
					}
					rch <- nil
					return
				}
				sg.counts = make([]uint32, len(sg.uidMatrix))
			}

			if result.IntersectDest {
				sg.DestUIDs = algo.IntersectSorted(result.UidMatrix)
			} else {
				sg.DestUIDs = algo.MergeSorted(result.UidMatrix)
			}

			if parent == nil {
				// I'm root. We reach here if root had a function.
				sg.uidMatrix = []*intern.List{sg.DestUIDs}
			}
		}
	}

	if sg.DestUIDs == nil || len(sg.DestUIDs.Uids) == 0 {
		// Looks like we're done here. Be careful with nil srcUIDs!
		if tr, ok := trace.FromContext(ctx); ok {
			tr.LazyPrintf("Zero uids for %q. Num attr children: %v", sg.Attr, len(sg.Children))
		}
		out := sg.Children[:0]
		for _, child := range sg.Children {
			if child.IsInternal() && child.Attr == "expand" {
				continue
			}
			out = append(out, child)
		}
		sg.Children = out // Remove any expand nodes we might have added.
		rch <- nil
		return
	}

	// Run filters if any.
	if len(sg.Filters) > 0 {
		// Run all filters in parallel.
		filterChan := make(chan error, len(sg.Filters))
		for _, filter := range sg.Filters {
			isUidFuncWithoutVar := filter.SrcFunc != nil && filter.SrcFunc.Name == "uid" &&
				len(filter.Params.NeedsVar) == 0
			// For uid function filter, no need for processing. User already gave us the
			// list. Lets just update DestUIDs.
			if isUidFuncWithoutVar {
				filter.DestUIDs = filter.SrcUIDs
				filterChan <- nil
				continue
			}

			filter.SrcUIDs = sg.DestUIDs
			// Passing the pointer is okay since the filter only reads.
			filter.Params.ParentVars = sg.Params.ParentVars // Pass to the child.
			go ProcessGraph(ctx, filter, sg, filterChan)
		}

		var filterErr error
		for range sg.Filters {
			if err = <-filterChan; err != nil {
				// Store error in a variable and wait for all filters to run
				// before returning. Else tracing causes crashes.
				filterErr = err
				if tr, ok := trace.FromContext(ctx); ok {
					tr.LazyPrintf("Error while processing filter task: %+v", err)
				}
			}
		}

		if filterErr != nil {
			rch <- filterErr
			return
		}

		// Now apply the results from filter.
		var lists []*intern.List
		for _, filter := range sg.Filters {
			lists = append(lists, filter.DestUIDs)
		}
		if sg.FilterOp == "or" {
			sg.DestUIDs = algo.MergeSorted(lists)
		} else if sg.FilterOp == "not" {
			x.AssertTrue(len(sg.Filters) == 1)
			sg.DestUIDs = algo.Difference(sg.DestUIDs, sg.Filters[0].DestUIDs)
		} else if sg.FilterOp == "and" {
			sg.DestUIDs = algo.IntersectSorted(lists)
		} else {
			// We need to also intersect the original dest uids in this case to get the final
			// DestUIDs.
			// me(func: eq(key, "key1")) @filter(eq(key, "key2"))

			// TODO - See if the server performing the filter can intersect with the srcUIDs before
			// returning them in this case.
			lists = append(lists, sg.DestUIDs)
			sg.DestUIDs = algo.IntersectSorted(lists)
		}
	}

	if len(sg.Params.Order) == 0 && len(sg.Params.FacetOrder) == 0 {
		// There is no ordering. Just apply pagination and return.
		if err = sg.applyPagination(ctx); err != nil {
			rch <- err
			return
		}
	} else {
		// If we are asked for count, we don't need to change the order of results.
		if !sg.Params.DoCount {
			// We need to sort first before pagination.
			if err = sg.applyOrderAndPagination(ctx); err != nil {
				rch <- err
				return
			}
		}
	}

	// We store any variable defined by this node in the map and pass it on
	// to the children which might depend on it.
	if err = sg.updateVars(sg.Params.ParentVars, []*SubGraph{}); err != nil {
		rch <- err
		return
	}

	// Here we consider handling count with filtering. We do this after
	// pagination because otherwise, we need to do the count with pagination
	// taken into account. For example, a PL might have only 50 entries but the
	// user wants to skip 100 entries and return 10 entries. In this case, you
	// should return a count of 0, not 10.
	// take care of the order
	if sg.Params.DoCount {
		x.AssertTrue(len(sg.Filters) > 0)
		sg.counts = make([]uint32, len(sg.uidMatrix))
		sg.updateUidMatrix()
		for i, ul := range sg.uidMatrix {
			// A possible optimization is to return the size of the intersection
			// without forming the intersection.
			sg.counts[i] = uint32(len(ul.Uids))
		}
		rch <- nil
		return
	}

	if sg.Children, err = expandSubgraph(ctx, sg); err != nil {
		rch <- err
		return
	}

	if sg.IsGroupBy() {
		// Add the attrs required by groupby nodes
		for _, it := range sg.Params.groupbyAttrs {
			// TODO - Throw error if Attr is of list type.
			sg.Children = append(sg.Children, &SubGraph{
				Attr:    it.Attr,
				ReadTs:  sg.ReadTs,
				LinRead: sg.LinRead,
				Params: params{
					Alias:        it.Alias,
					ignoreResult: true,
					Langs:        it.Langs,
				},
			})
		}
	}

	childChan := make(chan error, len(sg.Children))
	for i := 0; i < len(sg.Children); i++ {
		child := sg.Children[i]
		child.Params.ParentVars = make(map[string]varValue)
		for k, v := range sg.Params.ParentVars {
			child.Params.ParentVars[k] = v
		}

		child.SrcUIDs = sg.DestUIDs // Make the connection.
		if child.IsInternal() {
			// We dont have to execute these nodes.
			continue
		}
		go ProcessGraph(ctx, child, sg, childChan)
	}

	var childErr error
	// Now get all the results back.
	for _, child := range sg.Children {
		if child.IsInternal() {
			continue
		}
		if err = <-childChan; err != nil {
			childErr = err
			if tr, ok := trace.FromContext(ctx); ok {
				tr.LazyPrintf("Error while processing child task: %+v", err)
			}
		}
	}
	rch <- childErr
}

// applyWindow applies windowing to sg.sorted.
func (sg *SubGraph) applyPagination(ctx context.Context) error {
	params := sg.Params

	if params.Count == 0 && params.Offset == 0 { // No pagination.
		return nil
	}

	sg.updateUidMatrix()
	for i := 0; i < len(sg.uidMatrix); i++ {
		// Apply the offsets.
		start, end := x.PageRange(sg.Params.Count, sg.Params.Offset, len(sg.uidMatrix[i].Uids))
		sg.uidMatrix[i].Uids = sg.uidMatrix[i].Uids[start:end]
	}
	// Re-merge the UID matrix.
	sg.DestUIDs = algo.MergeSorted(sg.uidMatrix)
	return nil
}

// applyOrderAndPagination orders each posting list by a given attribute
// before applying pagination.
func (sg *SubGraph) applyOrderAndPagination(ctx context.Context) error {
	if len(sg.Params.Order) == 0 && len(sg.Params.FacetOrder) == 0 {
		return nil
	}

	sg.updateUidMatrix()

	// See if we need to apply order based on facet.
	if len(sg.Params.FacetOrder) != 0 {
		return sg.sortAndPaginateUsingFacet(ctx)
	}

	for _, it := range sg.Params.NeedsVar {
		// TODO(pawan) - Return error if user uses var order with predicates.
		if len(sg.Params.Order) > 0 && it.Name == sg.Params.Order[0].Attr &&
			(it.Typ == gql.VALUE_VAR) {
			// If the Order name is same as var name and it's a value variable, we sort using that variable.
			return sg.sortAndPaginateUsingVar(ctx)
		}
	}

	if sg.Params.Count == 0 {
		// Only retrieve up to 1000 results by default.
		sg.Params.Count = 1000
	}

	x.AssertTrue(len(sg.Params.Order) > 0)

	sort := &intern.SortMessage{
		Order:     sg.Params.Order,
		UidMatrix: sg.uidMatrix,
		Offset:    int32(sg.Params.Offset),
		Count:     int32(sg.Params.Count),
		ReadTs:    sg.ReadTs,
		LinRead:   sg.LinRead,
	}
	result, err := worker.SortOverNetwork(ctx, sort)
	if err != nil {
		return err
	}

	x.AssertTrue(len(result.UidMatrix) == len(sg.uidMatrix))
	sg.uidMatrix = result.UidMatrix
	// Update the destUids as we might have removed some UIDs for which we didn't find any values
	// while sorting.
	sg.updateDestUids()
	return nil
}

func (sg *SubGraph) updateDestUids() {
	// Update sg.destUID. Iterate over the UID matrix (which is not sorted by
	// UID). For each element in UID matrix, we do a binary search in the
	// current destUID and mark it. Then we scan over this bool array and
	// rebuild destUIDs.
	included := make([]bool, len(sg.DestUIDs.Uids))
	for _, ul := range sg.uidMatrix {
		for _, uid := range ul.Uids {
			idx := algo.IndexOf(sg.DestUIDs, uid) // Binary search.
			if idx >= 0 {
				included[idx] = true
			}
		}
	}
	algo.ApplyFilter(sg.DestUIDs,
		func(uid uint64, idx int) bool { return included[idx] })
}

func (sg *SubGraph) sortAndPaginateUsingFacet(ctx context.Context) error {
	if sg.facetsMatrix == nil {
		return nil
	}
	orderby := sg.Params.FacetOrder
	for i := 0; i < len(sg.uidMatrix); i++ {
		ul := sg.uidMatrix[i]
		fl := sg.facetsMatrix[i]
		uids := ul.Uids[:0]
		values := make([][]types.Val, 0, len(ul.Uids))
		facetList := fl.FacetsList[:0]
		for j := 0; j < len(ul.Uids); j++ {
			uid := ul.Uids[j]
			f := fl.FacetsList[j]
			for _, it := range f.Facets {
				if it.Key == orderby {
					values = append(values, []types.Val{facets.ValFor(it)})
					uids = append(uids, uid)
					facetList = append(facetList, f)
					break
				}
			}
		}
		if len(values) == 0 {
			continue
		}
		if err := types.SortWithFacet(values, &intern.List{uids},
			facetList, []bool{sg.Params.FacetOrderDesc}); err != nil {
			return err
		}
		sg.uidMatrix[i].Uids = uids
		// We need to update the facetmarix corresponding to changes to uidmatrix.
		sg.facetsMatrix[i].FacetsList = facetList
	}

	if sg.Params.Count != 0 || sg.Params.Offset != 0 {
		// Apply the pagination.
		for i := 0; i < len(sg.uidMatrix); i++ {
			start, end := x.PageRange(sg.Params.Count, sg.Params.Offset, len(sg.uidMatrix[i].Uids))
			sg.uidMatrix[i].Uids = sg.uidMatrix[i].Uids[start:end]
			// We also have to paginate the facetsMatrix for safety.
			sg.facetsMatrix[i].FacetsList = sg.facetsMatrix[i].FacetsList[start:end]
		}
	}

	// Update the destUids as we might have removed some UIDs.
	sg.updateDestUids()
	return nil
}

func (sg *SubGraph) sortAndPaginateUsingVar(ctx context.Context) error {
	if sg.Params.uidToVal == nil {
		return x.Errorf("Variable: [%s] used before definition.", sg.Params.Order[0].Attr)
	}

	for i := 0; i < len(sg.uidMatrix); i++ {
		ul := sg.uidMatrix[i]
		uids := make([]uint64, 0, len(ul.Uids))
		values := make([][]types.Val, 0, len(ul.Uids))
		for _, uid := range ul.Uids {
			v, ok := sg.Params.uidToVal[uid]
			if !ok {
				// We skip the UIDs which don't have a value.
				continue
			}
			values = append(values, []types.Val{v})
			uids = append(uids, uid)
		}
		if len(values) == 0 {
			continue
		}
		if err := types.Sort(values, &intern.List{uids}, []bool{sg.Params.Order[0].Desc}); err != nil {
			return err
		}
		sg.uidMatrix[i].Uids = uids
	}

	if sg.Params.Count != 0 || sg.Params.Offset != 0 {
		// Apply the pagination.
		for i := 0; i < len(sg.uidMatrix); i++ {
			start, end := x.PageRange(sg.Params.Count, sg.Params.Offset, len(sg.uidMatrix[i].Uids))
			sg.uidMatrix[i].Uids = sg.uidMatrix[i].Uids[start:end]
		}
	}

	// Update the destUids as we might have removed some UIDs.
	sg.updateDestUids()
	return nil
}

// isValidArg checks if arg passed is valid keyword.
func isValidArg(a string) bool {
	switch a {
	case "numpaths", "from", "to", "orderasc", "orderdesc", "first", "offset", "after", "depth":
		return true
	}
	return false
}

// isValidFuncName checks if fn passed is valid keyword.
func isValidFuncName(f string) bool {
	switch f {
	case "anyofterms", "allofterms", "val", "regexp", "anyoftext", "alloftext",
		"has", "uid", "uid_in", "anyof", "allof":
		return true
	}
	return isInequalityFn(f) || types.IsGeoFunc(f)
}

func isInequalityFn(f string) bool {
	switch f {
	case "eq", "le", "ge", "gt", "lt":
		return true
	}
	return false
}

func isAggregatorFn(f string) bool {
	switch f {
	case "min", "max", "sum", "avg":
		return true
	}
	return false
}

func isUidFnWithoutVar(f *gql.Function) bool {
	return f.Name == "uid" && len(f.NeedsVar) == 0
}

func getNodePredicates(ctx context.Context, sg *SubGraph) ([]*intern.ValueList, error) {
	temp := new(SubGraph)
	temp.Attr = "_predicate_"
	temp.SrcUIDs = sg.DestUIDs
	temp.ReadTs = sg.ReadTs
	temp.LinRead = sg.LinRead
	taskQuery, err := createTaskQuery(temp)
	if err != nil {
		return nil, err
	}
	result, err := worker.ProcessTaskOverNetwork(ctx, taskQuery)
	if err != nil {
		return nil, err
	}
	return result.ValueMatrix, nil
}

func GetAllPredicates(subGraphs []*SubGraph) (predicates []string) {
	predicatesMap := make(map[string]bool)
	for _, sg := range subGraphs {
		sg.getAllPredicates(predicatesMap)
	}
	predicates = make([]string, 0, len(predicatesMap))
	for predicate := range predicatesMap {
		predicates = append(predicates, predicate)
	}
	return predicates
}

func (sg *SubGraph) getAllPredicates(predicates map[string]bool) {
	if len(sg.Attr) != 0 {
		predicates[sg.Attr] = true
	}
	if len(sg.Params.Order) != 0 {
		for _, o := range sg.Params.Order {
			predicates[o.Attr] = true
		}
	}
	if len(sg.Params.groupbyAttrs) != 0 {
		for _, pred := range sg.Params.groupbyAttrs {
			predicates[pred.Attr] = true
		}
	}

	for _, filter := range sg.Filters {
		filter.getAllPredicates(predicates)
	}
	for _, child := range sg.Children {
		child.getAllPredicates(predicates)
	}
}

// convert the new UIDs to hex string.
func ConvertUidsToHex(m map[string]uint64) (res map[string]string) {
	res = make(map[string]string)
	for k, v := range m {
		res[k] = fmt.Sprintf("%#x", v)
	}
	return
}

// QueryRequest wraps the state that is used when executing query.
// Initially Latency and GqlQuery needs to be set. Subgraphs, Vars
// and schemaUpdate are filled when processing query.
type QueryRequest struct {
	ReadTs   uint64
	Latency  *Latency
	GqlQuery *gql.Result

	Subgraphs []*SubGraph

	vars map[string]varValue

	LinRead *api.LinRead
}

// ProcessQuery processes query part of the request (without mutations).
// Fills Subgraphs and Vars.
// It optionally also returns a map of the allocated uids in case of an upsert request.
func (req *QueryRequest) ProcessQuery(ctx context.Context) (err error) {
	// doneVars stores the processed variables.
	req.vars = make(map[string]varValue)
	loopStart := time.Now()
	queries := req.GqlQuery.Query
	for i := 0; i < len(queries); i++ {
		gq := queries[i]

		if gq == nil || (len(gq.UID) == 0 && gq.Func == nil && len(gq.NeedsVar) == 0 &&
			gq.Alias != "shortest" && !gq.IsEmpty) {
			err := x.Errorf("Invalid query, query intern.id is zero and generator is nil")
			if tr, ok := trace.FromContext(ctx); ok {
				tr.LazyPrintf(err.Error())
			}
			return err
		}
		sg, err := ToSubGraph(ctx, gq)
		if err != nil {
			return err
		}
		sg.recurse(func(sg *SubGraph) {
			sg.ReadTs = req.ReadTs
			sg.LinRead = req.LinRead
		})
		if tr, ok := trace.FromContext(ctx); ok {
			tr.LazyPrintf("Query parsed")
		}
		req.Subgraphs = append(req.Subgraphs, sg)
	}
	req.Latency.Parsing += time.Since(loopStart)

	execStart := time.Now()
	hasExecuted := make([]bool, len(req.Subgraphs))
	numQueriesDone := 0

	// canExecute returns true if a query block is ready to execute with all the variables
	// that it depends on are already populated or are defined in the same block.
	canExecute := func(idx int) bool {
		for _, v := range req.GqlQuery.QueryVars[idx].Needs {
			// here we check if this block defines the variable v.
			var selfDep bool
			for _, vd := range req.GqlQuery.QueryVars[idx].Defines {
				if v == vd {
					selfDep = true
					break
				}
			}
			// The variable should be defined in this block or should have already been
			// populated by some other block, otherwise we are not ready to execute yet.
			_, ok := req.vars[v]
			if !ok && !selfDep {
				return false
			}
		}
		return true
	}

	var shortestSg []*SubGraph
	for i := 0; i < len(req.Subgraphs) && numQueriesDone < len(req.Subgraphs); i++ {
		errChan := make(chan error, len(req.Subgraphs))
		var idxList []int
		// If we have N blocks in a query, it can take a maximum of N iterations for all of them
		// to be executed.
		for idx := 0; idx < len(req.Subgraphs); idx++ {
			if hasExecuted[idx] {
				continue
			}
			sg := req.Subgraphs[idx]
			// Check the list for the requires variables.
			if !canExecute(idx) {
				continue
			}

			err = sg.recursiveFillVars(req.vars)
			if err != nil {
				return err
			}
			hasExecuted[idx] = true
			numQueriesDone++
			idxList = append(idxList, idx)
			// Doesn't need to be executed as it just does aggregation and math functions.
			if sg.Params.IsEmpty {
				errChan <- nil
				continue
			}

			if sg.Params.Alias == "shortest" {
				// We allow only one shortest path block per query.
				go func() {
					shortestSg, err = ShortestPath(ctx, sg)
					errChan <- err
				}()
			} else if sg.Params.Recurse {
				go func() {
					errChan <- Recurse(ctx, sg)
				}()
			} else {
				go ProcessGraph(ctx, sg, nil, errChan)
			}
			if tr, ok := trace.FromContext(ctx); ok {
				tr.LazyPrintf("Graph processed")
			}
		}

		var ferr error
		// Wait for the execution that was started in this iteration.
		for i := 0; i < len(idxList); i++ {
			if err = <-errChan; err != nil {
				ferr = err
				if tr, ok := trace.FromContext(ctx); ok {
					tr.LazyPrintf("Error while processing Query: %+v", err)
				}
				continue
			}
		}
		if ferr != nil {
			return ferr
		}

		// If the executed subgraph had some variable defined in it, Populate it in the map.
		for _, idx := range idxList {
			sg := req.Subgraphs[idx]

			var sgPath []*SubGraph
			if err := sg.populateVarMap(req.vars, sgPath); err != nil {
				return err
			}
			if err := sg.populatePostAggregation(req.vars, []*SubGraph{}, nil); err != nil {
				return err
			}
		}
	}

	// Ensure all the queries are executed.
	for _, it := range hasExecuted {
		if !it {
			return x.Errorf("Query couldn't be executed")
		}
	}
	req.Latency.Processing += time.Since(execStart)

	// If we had a shortestPath SG, append it to the result.
	if len(shortestSg) != 0 {
		req.Subgraphs = append(req.Subgraphs, shortestSg...)
	}

	// Generate lin read response.
	dst := &api.LinRead{}
	for _, sg := range req.Subgraphs {
		sg.recurse(func(s *SubGraph) {
			y.MergeLinReads(dst, s.LinRead)
		})
	}
	req.LinRead = dst
	return nil
}

var MutationNotAllowedErr = x.Errorf("Mutations are forbidden on this server.")

type InvalidRequestError struct {
	err error
}

func (e *InvalidRequestError) Error() string {
	return "invalid request: " + e.err.Error()
}

type InternalError struct {
	err error
}

func (e *InternalError) Error() string {
	return "intern.error: " + e.err.Error()
}

// TODO: This looks unnecessary.
type ExecuteResult struct {
	Subgraphs  []*SubGraph
	SchemaNode []*api.SchemaNode
}

func (qr *QueryRequest) Process(ctx context.Context) (er ExecuteResult, err error) {
	err = qr.ProcessQuery(ctx)
	if err != nil {
		return er, err
	}
	er.Subgraphs = qr.Subgraphs

	if qr.GqlQuery.Schema != nil {
		if er.SchemaNode, err = worker.GetSchemaOverNetwork(ctx, qr.GqlQuery.Schema); err != nil {
			return er, x.Wrapf(&InternalError{err: err}, "error while fetching schema")
		}
	}
	return er, nil
}

func StripBlankNode(mp map[string]uint64) map[string]uint64 {
	temp := make(map[string]uint64)
	for k, v := range mp {
		if strings.HasPrefix(k, "_:") {
			temp[k[2:]] = v
		}
	}
	return temp
}<|MERGE_RESOLUTION|>--- conflicted
+++ resolved
@@ -134,11 +134,7 @@
 
 	From           uint64
 	To             uint64
-<<<<<<< HEAD
-	Facet          *intern.Param
-=======
-	Facet          *protos.FacetParams
->>>>>>> 7d3ceea1
+	Facet          *intern.FacetParams
 	FacetOrder     string
 	FacetOrderDesc bool
 	ExploreDepth   uint64
@@ -356,7 +352,7 @@
 	return false
 }
 
-func facetName(fieldName string, f *protos.Facet) string {
+func facetName(fieldName string, f *api.Facet) string {
 	if f.Alias != "" {
 		return f.Alias
 	}
@@ -699,13 +695,7 @@
 			FacetOrderDesc: gchild.FacetDesc,
 			IgnoreReflex:   sg.Params.IgnoreReflex,
 			Order:          gchild.Order,
-<<<<<<< HEAD
-		}
-		if gchild.Facets != nil {
-			args.Facet = &intern.Param{gchild.Facets.AllKeys, gchild.Facets.Keys}
-=======
 			Facet:          gchild.Facets,
->>>>>>> 7d3ceea1
 		}
 
 		args.NeedsVar = append(args.NeedsVar, gchild.NeedsVar...)
@@ -895,13 +885,6 @@
 		Recurse:      gq.Recurse,
 		RecurseArgs:  gq.RecurseArgs,
 	}
-<<<<<<< HEAD
-	if gq.Facets != nil {
-		args.Facet = &intern.Param{gq.Facets.AllKeys, gq.Facets.Keys}
-	}
-
-=======
->>>>>>> 7d3ceea1
 	for _, it := range gq.NeedsVar {
 		args.NeedsVar = append(args.NeedsVar, it)
 	}
